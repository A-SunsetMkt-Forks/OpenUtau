--- conflicted
+++ resolved
@@ -10,11 +10,8 @@
   <ItemGroup>
     <PackageReference Include="BunLabs.NAudio.Flac" Version="2.0.1" />
     <PackageReference Include="Concentus.OggFile" Version="1.0.4" />
-<<<<<<< HEAD
     <PackageReference Include="csharp-kana" Version="1.0.1" />
-=======
     <PackageReference Include="csharp-pinyin" Version="1.0.0" />
->>>>>>> 2f9c2e13
     <PackageReference Include="Ignore" Version="0.1.50" />
     <PackageReference Include="K4os.Hash.xxHash" Version="1.0.8" />
     <PackageReference Include="Melanchall.DryWetMidi" Version="7.0.2" />

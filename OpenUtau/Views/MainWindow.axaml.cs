﻿using System;
using System.Collections.Generic;
using System.ComponentModel;
using System.IO;
using System.Linq;
using System.Reactive;
using System.Threading;
using System.Threading.Tasks;
using Avalonia;
using Avalonia.Controls;
using Avalonia.Controls.ApplicationLifetimes;
using Avalonia.Controls.Primitives;
using Avalonia.Input;
using Avalonia.Interactivity;
using Avalonia.Threading;
using OpenUtau.App.Controls;
using OpenUtau.App.ViewModels;
using OpenUtau.Classic;
using OpenUtau.Core;
using OpenUtau.Core.Analysis.Some;
using OpenUtau.Core.DiffSinger;
using OpenUtau.Core.Format;
using OpenUtau.Core.Ustx;
using OpenUtau.Core.Util;
using ReactiveUI;
using Serilog;
using Point = Avalonia.Point;

namespace OpenUtau.App.Views {
    public partial class MainWindow : Window, ICmdSubscriber {
        private readonly KeyModifiers cmdKey =
            OS.IsMacOS() ? KeyModifiers.Meta : KeyModifiers.Control;
        private readonly MainWindowViewModel viewModel;

        private PianoRollWindow? pianoRollWindow;
        private bool openPianoRollWindow;

        private PartEditState? partEditState;
        private readonly DispatcherTimer timer;
        private readonly DispatcherTimer autosaveTimer;
        private bool forceClose;

        private bool shouldOpenPartsContextMenu;

        private readonly ReactiveCommand<UPart, Unit> PartRenameCommand;
        private readonly ReactiveCommand<UPart, Unit> PartGotoFileCommand;
        private readonly ReactiveCommand<UPart, Unit> PartReplaceAudioCommand;
        private readonly ReactiveCommand<UPart, Unit> PartTranscribeCommand;

        public MainWindow() {
            Log.Information("Creating main window.");
            InitializeComponent();
            Log.Information("Initialized main window component.");
            DataContext = viewModel = new MainWindowViewModel();
<<<<<<< HEAD
            var scheduler = TaskScheduler.FromCurrentSynchronizationContext();
            viewModel.GetInitSingerTask()!.ContinueWith(_ => {
                viewModel.InitProject(this);
                viewModel.AddTempoChangeCmd = ReactiveCommand.Create<int>(tick => AddTempoChange(tick));
                viewModel.DelTempoChangeCmd = ReactiveCommand.Create<int>(tick => DelTempoChange(tick));
                viewModel.AddTimeSigChangeCmd = ReactiveCommand.Create<int>(bar => AddTimeSigChange(bar));
                viewModel.DelTimeSigChangeCmd = ReactiveCommand.Create<int>(bar => DelTimeSigChange(bar));

                Splash.IsEnabled = false;
                Splash.IsVisible = false;
                MainGrid.IsEnabled = true;
                MainGrid.IsVisible = true;
                splashDone = true;
            }, CancellationToken.None, TaskContinuationOptions.None, scheduler);
=======

            viewModel.InitProject();
            viewModel.AddTempoChangeCmd = ReactiveCommand.Create<int>(tick => AddTempoChange(tick));
            viewModel.DelTempoChangeCmd = ReactiveCommand.Create<int>(tick => DelTempoChange(tick));
            viewModel.AddTimeSigChangeCmd = ReactiveCommand.Create<int>(bar => AddTimeSigChange(bar));
            viewModel.DelTimeSigChangeCmd = ReactiveCommand.Create<int>(bar => DelTimeSigChange(bar));
>>>>>>> 0f7f78a7

            timer = new DispatcherTimer(
                TimeSpan.FromMilliseconds(15),
                DispatcherPriority.Normal,
                (sender, args) => PlaybackManager.Inst.UpdatePlayPos());
            timer.Start();

            autosaveTimer = new DispatcherTimer(
                TimeSpan.FromSeconds(30),
                DispatcherPriority.Normal,
                (sender, args) => DocManager.Inst.AutoSave());
            autosaveTimer.Start();

            PartRenameCommand = ReactiveCommand.Create<UPart>(part => RenamePart(part));
            PartGotoFileCommand = ReactiveCommand.Create<UPart>(part => GotoFile(part));
            PartReplaceAudioCommand = ReactiveCommand.Create<UPart>(part => ReplaceAudio(part));
            PartTranscribeCommand = ReactiveCommand.Create<UPart>(part => Transcribe(part));

            AddHandler(DragDrop.DropEvent, OnDrop);

            DocManager.Inst.AddSubscriber(this);

            Log.Information("Main window checking Update.");
            UpdaterDialog.CheckForUpdate(
                dialog => dialog.Show(this),
                () => (Application.Current?.ApplicationLifetime as IControlledApplicationLifetime)?.Shutdown(),
                TaskScheduler.FromCurrentSynchronizationContext());
            Log.Information("Created main window.");
        }

        void OnEditTimeSignature(object sender, PointerPressedEventArgs args) {
            var project = DocManager.Inst.Project;
            var timeSig = project.timeSignatures[0];
            var dialog = new TimeSignatureDialog(timeSig.beatPerBar, timeSig.beatUnit);
            dialog.OnOk = (beatPerBar, beatUnit) => {
                viewModel.PlaybackViewModel.SetTimeSignature(beatPerBar, beatUnit);
            };
            dialog.ShowDialog(this);
            // Workaround for https://github.com/AvaloniaUI/Avalonia/issues/3986
            args.Pointer.Capture(null);
        }

        void OnEditBpm(object sender, PointerPressedEventArgs args) {
            var project = DocManager.Inst.Project;
            var dialog = new TypeInDialog();
            dialog.Title = "BPM";
            dialog.SetText(project.tempos[0].bpm.ToString());
            dialog.onFinish = s => {
                if (double.TryParse(s, out double bpm)) {
                    viewModel.PlaybackViewModel.SetBpm(bpm);
                }
            };
            dialog.ShowDialog(this);
            // Workaround for https://github.com/AvaloniaUI/Avalonia/issues/3986
            args.Pointer.Capture(null);
        }

        private void AddTempoChange(int tick) {
            var project = DocManager.Inst.Project;
            var dialog = new TypeInDialog {
                Title = "BPM"
            };
            dialog.SetText(project.tempos[0].bpm.ToString());
            dialog.onFinish = s => {
                if (double.TryParse(s, out double bpm)) {
                    DocManager.Inst.StartUndoGroup();
                    DocManager.Inst.ExecuteCmd(new AddTempoChangeCommand(
                        project, tick, bpm));
                    DocManager.Inst.EndUndoGroup();
                }
            };
            dialog.ShowDialog(this);
        }

        private void DelTempoChange(int tick) {
            var project = DocManager.Inst.Project;
            DocManager.Inst.StartUndoGroup();
            DocManager.Inst.ExecuteCmd(new DelTempoChangeCommand(project, tick));
            DocManager.Inst.EndUndoGroup();
        }



        void OnMenuRemapTimeaxis(object sender, RoutedEventArgs e) {
            var project = DocManager.Inst.Project;
            var dialog = new TypeInDialog {
                Title = ThemeManager.GetString("menu.project.remaptimeaxis")
            };
            dialog.Height = 200;
            dialog.SetPrompt(ThemeManager.GetString("dialogs.remaptimeaxis.message"));
            dialog.SetText(project.tempos[0].bpm.ToString());
            dialog.onFinish = s => {
                try {
                    if (double.TryParse(s, out double bpm)) {
                        DocManager.Inst.StartUndoGroup();
                        var oldTimeAxis = project.timeAxis.Clone();
                        DocManager.Inst.ExecuteCmd(new BpmCommand(
                            project, bpm));
                        foreach (var tempo in project.tempos.Skip(1)) {
                            DocManager.Inst.ExecuteCmd(new DelTempoChangeCommand(
                                project, tempo.position));
                        }
                        viewModel.RemapTimeAxis(oldTimeAxis, project.timeAxis.Clone());
                        DocManager.Inst.EndUndoGroup();
                    }
                } catch (Exception e) {
                    Log.Error(e, "Failed to open project location");
                    MessageBox.ShowError(this, new MessageCustomizableException("Failed to open project location", "<translate:errors.failed.openlocation>: project location", e));
                }
            };
            dialog.ShowDialog(this);
        }

        private void AddTimeSigChange(int bar) {
            var project = DocManager.Inst.Project;
            var timeSig = project.timeAxis.TimeSignatureAtBar(bar);
            var dialog = new TimeSignatureDialog(timeSig.beatPerBar, timeSig.beatUnit);
            dialog.OnOk = (beatPerBar, beatUnit) => {
                DocManager.Inst.StartUndoGroup();
                DocManager.Inst.ExecuteCmd(new AddTimeSigCommand(
                    project, bar, dialog.BeatPerBar, dialog.BeatUnit));
                DocManager.Inst.EndUndoGroup();
            };
            dialog.ShowDialog(this);
        }

        private void DelTimeSigChange(int bar) {
            var project = DocManager.Inst.Project;
            DocManager.Inst.StartUndoGroup();
            DocManager.Inst.ExecuteCmd(new DelTimeSigCommand(project, bar));
            DocManager.Inst.EndUndoGroup();
        }

        void OnMenuNew(object sender, RoutedEventArgs args) => NewProject();
        async void NewProject() {
            if (!DocManager.Inst.ChangesSaved && !await AskIfSaveAndContinue()) {
                return;
            }
            viewModel.NewProject();
        }

        void OnMenuOpen(object sender, RoutedEventArgs args) => Open();
        async void Open() {
            if (!DocManager.Inst.ChangesSaved && !await AskIfSaveAndContinue()) {
                return;
            }
            var files = await FilePicker.OpenFilesAboutProject(
                this, "menu.file.open",
                FilePicker.ProjectFiles,
                FilePicker.USTX,
                FilePicker.VSQX,
                FilePicker.UST,
                FilePicker.MIDI,
                FilePicker.UFDATA,
                FilePicker.MUSICXML);
            if (files == null || files.Length == 0) {
                return;
            }
            try {
                viewModel.OpenProject(files);
            } catch (Exception e) {
                Log.Error(e, $"Failed to open files {string.Join("\n", files)}");
                _ = await MessageBox.ShowError(this, new MessageCustomizableException($"Failed to open files {string.Join("\n", files)}", $"<translate:errors.failed.openfile>:\n{string.Join("\n", files)}", e));
            }
        }

        void OnMainMenuOpened(object sender, RoutedEventArgs args) {
            viewModel.RefreshOpenRecent();
            viewModel.RefreshTemplates();
            viewModel.RefreshCacheSize();
        }

        void OnMainMenuClosed(object sender, RoutedEventArgs args) {
            Focus(); // Force unfocus menu for key down events.
        }

        void OnMainMenuPointerLeave(object sender, PointerEventArgs args) {
            Focus(); // Force unfocus menu for key down events.
        }

        void OnMenuOpenProjectLocation(object sender, RoutedEventArgs args) {
            var project = DocManager.Inst.Project;
            if (string.IsNullOrEmpty(project.FilePath) || !project.Saved) {
                MessageBox.Show(
                    this,
                    ThemeManager.GetString("dialogs.export.savefirst"),
                    ThemeManager.GetString("errors.caption"),
                    MessageBox.MessageBoxButtons.Ok);
            }
            try {
                var dir = Path.GetDirectoryName(project.FilePath);
                if (dir != null) {
                    OS.OpenFolder(dir);
                } else {
                    Log.Error($"Failed to get project location from {dir}.");
                }
            } catch (Exception e) {
                Log.Error(e, "Failed to open project location.");
                MessageBox.ShowError(this, new MessageCustomizableException("Failed to open project location.", "<translate:errors.failed.openlocation>: project location", e));
            }
        }

        async void OnMenuSave(object sender, RoutedEventArgs args) => await Save();
        public async Task Save() {
            if (!viewModel.ProjectSaved) {
                await SaveAs();
            } else {
                viewModel.SaveProject();
                string message = ThemeManager.GetString("progress.saved");
                message = string.Format(message, DateTime.Now);
                DocManager.Inst.ExecuteCmd(new ProgressBarNotification(0, message));
            }
        }

        async void OnMenuSaveAs(object sender, RoutedEventArgs args) => await SaveAs();
        async Task SaveAs() {
            var file = await FilePicker.SaveFileAboutProject(
                this, "menu.file.saveas", FilePicker.USTX);
            if (!string.IsNullOrEmpty(file)) {
                viewModel.SaveProject(file);
            }
        }

        void OnMenuSaveTemplate(object sender, RoutedEventArgs args) {
            var project = DocManager.Inst.Project;
            var dialog = new TypeInDialog();
            dialog.Title = ThemeManager.GetString("menu.file.savetemplate");
            dialog.SetText("default");
            dialog.onFinish = file => {
                if (string.IsNullOrEmpty(file)) {
                    return;
                }
                file = Path.GetFileNameWithoutExtension(file);
                file = $"{file}.ustx";
                file = Path.Combine(PathManager.Inst.TemplatesPath, file);
                Ustx.Save(file, project.CloneAsTemplate());
            };
            dialog.ShowDialog(this);
        }

        async void OnMenuImportTracks(object sender, RoutedEventArgs args) {
            var files = await FilePicker.OpenFilesAboutProject(
                this, "menu.file.importtracks",
                FilePicker.ProjectFiles,
                FilePicker.USTX,
                FilePicker.VSQX,
                FilePicker.UST,
                FilePicker.MIDI,
                FilePicker.UFDATA,
                FilePicker.MUSICXML);
            if (files == null || files.Length == 0) {
                return;
            }
            try {
                var loadedProjects = Formats.ReadProjects(files);
                if (loadedProjects == null || loadedProjects.Length == 0) {
                    return;
                }
                bool importTempo = true;
                switch (Preferences.Default.ImportTempo) {
                    case 1:
                        importTempo = false;
                        break;
                    case 2:
                        if (loadedProjects[0].tempos.Count == 0) {
                            importTempo = false;
                            break;
                        }
                        var tempoString = String.Join("\n",
                            loadedProjects[0].tempos
                                .Select(tempo => $"position: {tempo.position}, tempo: {tempo.bpm}")
                            );
                        //ask the user
                        var result = await MessageBox.Show(
                            this,
                            ThemeManager.GetString("dialogs.importtracks.importtempo") + "\n" + tempoString,
                            ThemeManager.GetString("dialogs.importtracks.caption"),
                            MessageBox.MessageBoxButtons.YesNo);
                        if (result == MessageBox.MessageBoxResult.No) {
                            importTempo = false;
                        }
                        break;
                }
                viewModel.ImportTracks(loadedProjects, importTempo);
            } catch (Exception e) {
                Log.Error(e, $"Failed to import files");
                _ = await MessageBox.ShowError(this, new MessageCustomizableException("Failed to import files", "<translate:errors.failed.importfiles>", e));
            }
            ValidateTracksVoiceColor();
        }

        async void OnMenuImportAudio(object sender, RoutedEventArgs args) {
            var file = await FilePicker.OpenFileAboutProject(
                this, "menu.file.importaudio", FilePicker.AudioFiles);
            if (file == null) {
                return;
            }
            try {
                viewModel.ImportAudio(file);
            } catch (Exception e) {
                Log.Error(e, "Failed to import audio");
                _ = await MessageBox.ShowError(this, new MessageCustomizableException("Failed to import audio", "<translate:errors.failed.importaudio>", e));
            }
        }

        async void OnMenuImportMidi(object sender, RoutedEventArgs args) {
            var file = await FilePicker.OpenFileAboutProject(
                this, "menu.file.importmidi", FilePicker.MIDI);
            if (file == null) {
                return;
            }
            try {
                viewModel.ImportMidi(file);
            } catch (Exception e) {
                Log.Error(e, "Failed to import midi");
                _ = await MessageBox.ShowError(this, new MessageCustomizableException("Failed to import midi", "<translate:errors.failed.importmidi>", e));
            }
        }

        async void OnMenuExportMixdown(object sender, RoutedEventArgs args) {
            var project = DocManager.Inst.Project;
            var file = await FilePicker.SaveFileAboutProject(
                this, "menu.file.exportmixdown", FilePicker.WAV);
            if (!string.IsNullOrEmpty(file)) {
                await PlaybackManager.Inst.RenderMixdown(project, file);
            }
        }

        async void OnMenuExportWav(object sender, RoutedEventArgs args) {
            var project = DocManager.Inst.Project;
            if (await WarnToSave(project)) {
                var name = Path.GetFileNameWithoutExtension(project.FilePath);
                var path = Path.GetDirectoryName(project.FilePath);
                path = Path.Combine(path!, "Export", $"{name}.wav");
                await PlaybackManager.Inst.RenderToFiles(project, path);
            }
        }

        async void OnMenuExportWavTo(object sender, RoutedEventArgs args) {
            var project = DocManager.Inst.Project;
            var file = await FilePicker.SaveFileAboutProject(
                this, "menu.file.exportwavto", FilePicker.WAV);
            if (!string.IsNullOrEmpty(file)) {
                await PlaybackManager.Inst.RenderToFiles(project, file);
            }
        }

        async void OnMenuExportDsTo(object sender, RoutedEventArgs e) {
            var project = DocManager.Inst.Project;
            var file = await FilePicker.SaveFileAboutProject(
                this, "menu.file.exportds", FilePicker.DS);
            if (!string.IsNullOrEmpty(file)) {
                for (var i = 0; i < project.parts.Count; i++) {
                    var part = project.parts[i];
                    if (part is UVoicePart voicePart) {
                        var savePath = PathManager.Inst.GetPartSavePath(file, voicePart.DisplayName, i)[..^4] + ".ds";
                        DiffSingerScript.SavePart(project, voicePart, savePath);
                        DocManager.Inst.ExecuteCmd(new ProgressBarNotification(0, $"{savePath}."));
                    }
                }
            }
        }

        async void OnMenuExportDsV2To(object sender, RoutedEventArgs e) {
            var project = DocManager.Inst.Project;
            var file = await FilePicker.SaveFileAboutProject(
                this, "menu.file.exportds.v2", FilePicker.DS);
            if (!string.IsNullOrEmpty(file)) {
                for (var i = 0; i < project.parts.Count; i++) {
                    var part = project.parts[i];
                    if (part is UVoicePart voicePart) {
                        var savePath = PathManager.Inst.GetPartSavePath(file, voicePart.DisplayName, i)[..^4] + ".ds";
                        DiffSingerScript.SavePart(project, voicePart, savePath, true);
                        DocManager.Inst.ExecuteCmd(new ProgressBarNotification(0, $"{savePath}."));
                    }
                }
            }
        }

        async void OnMenuExportDsV2WithoutPitchTo(object sender, RoutedEventArgs e) {
            var project = DocManager.Inst.Project;
            var file = await FilePicker.SaveFileAboutProject(
                this, "menu.file.exportds.v2withoutpitch", FilePicker.DS);
            if (!string.IsNullOrEmpty(file)) {
                for (var i = 0; i < project.parts.Count; i++) {
                    var part = project.parts[i];
                    if (part is UVoicePart voicePart) {
                        var savePath = PathManager.Inst.GetPartSavePath(file, voicePart.DisplayName, i)[..^4] + ".ds";
                        DiffSingerScript.SavePart(project, voicePart, savePath, true, false);
                        DocManager.Inst.ExecuteCmd(new ProgressBarNotification(0, $"{savePath}."));
                    }
                }
            }
        }

        async void OnMenuExportUst(object sender, RoutedEventArgs e) {
            var project = DocManager.Inst.Project;
            if (await WarnToSave(project)) {
                var name = Path.GetFileNameWithoutExtension(project.FilePath);
                var path = Path.GetDirectoryName(project.FilePath);
                path = Path.Combine(path!, "Export", $"{name}.ust");
                for (var i = 0; i < project.parts.Count; i++) {
                    var part = project.parts[i];
                    if (part is UVoicePart voicePart) {
                        var savePath = PathManager.Inst.GetPartSavePath(path, voicePart.DisplayName, i);
                        Ust.SavePart(project, voicePart, savePath);
                        DocManager.Inst.ExecuteCmd(new ProgressBarNotification(0, $"{savePath}."));
                    }
                }
            }
        }

        async void OnMenuExportUstTo(object sender, RoutedEventArgs e) {
            var project = DocManager.Inst.Project;
            var file = await FilePicker.SaveFileAboutProject(
                this, "menu.file.exportustto", FilePicker.UST);
            if (!string.IsNullOrEmpty(file)) {
                for (var i = 0; i < project.parts.Count; i++) {
                    var part = project.parts[i];
                    if (part is UVoicePart voicePart) {
                        var savePath = PathManager.Inst.GetPartSavePath(file, voicePart.DisplayName, i);
                        Ust.SavePart(project, voicePart, savePath);
                        DocManager.Inst.ExecuteCmd(new ProgressBarNotification(0, $"{savePath}."));
                    }
                }
            }
        }

        async void OnMenuExportMidi(object sender, RoutedEventArgs e) {
            var project = DocManager.Inst.Project;
            var file = await FilePicker.SaveFileAboutProject(
                this, "menu.file.exportmidi", FilePicker.MIDI);
            if (!string.IsNullOrEmpty(file)) {
                MidiWriter.Save(file, project);
            }
        }

        private async Task<bool> WarnToSave(UProject project) {
            if (string.IsNullOrEmpty(project.FilePath)) {
                await MessageBox.Show(
                    this,
                    ThemeManager.GetString("dialogs.export.savefirst"),
                    ThemeManager.GetString("dialogs.export.caption"),
                    MessageBox.MessageBoxButtons.Ok);
                return false;
            }
            return true;
        }

        void OnMenuUndo(object sender, RoutedEventArgs args) => viewModel.Undo();
        void OnMenuRedo(object sender, RoutedEventArgs args) => viewModel.Redo();

        void OnMenuExpressionss(object sender, RoutedEventArgs args) {
            var dialog = new ExpressionsDialog() {
                DataContext = new ExpressionsViewModel(),
            };
            dialog.ShowDialog(this);
            if (dialog.Position.Y < 0) {
                dialog.Position = dialog.Position.WithY(0);
            }
        }

        void OnMenuSingers(object sender, RoutedEventArgs args) {
            OpenSingersWindow();
        }

        /// <summary>
        /// Check if a track has a singer and if it exists.
        /// If the user haven't selected a singer for the track, or the singer specified in ustx project doesn't exist, return null.
        /// Otherwise, return the singer.
        /// </summary>
        public USinger? TrackSingerIfFound(UTrack track) {
            if (track.Singer?.Found ?? false) {
                return track.Singer;
            }
            return null;
        }

        public void OpenSingersWindow() {
            var lifetime = Application.Current?.ApplicationLifetime as IClassicDesktopStyleApplicationLifetime;
            if (lifetime == null) {
                return;
            }

            MessageBox.ShowLoading(this);
            var dialog = lifetime.Windows.FirstOrDefault(w => w is SingersDialog);
            try {
                if (dialog == null) {
                    USinger? singer = null;
                    if (viewModel.TracksViewModel.SelectedParts.Count > 0) {
                        singer = TrackSingerIfFound(viewModel.TracksViewModel.Tracks[viewModel.TracksViewModel.SelectedParts.First().trackNo]);
                    }
                    if (singer == null && viewModel.TracksViewModel.Tracks.Count > 0) {
                        singer = TrackSingerIfFound(viewModel.TracksViewModel.Tracks.First());
                    }
                    var vm = new SingersViewModel();
                    if (singer != null) {
                        vm.Singer = singer;
                    }
                    dialog = new SingersDialog() { DataContext = vm };
                    dialog.Show();
                }
                if (dialog.Position.Y < 0) {
                    dialog.Position = dialog.Position.WithY(0);
                }
            } catch (Exception e) {
                DocManager.Inst.ExecuteCmd(new ErrorMessageNotification(e));
            } finally {
                MessageBox.CloseLoading();
            }
            if (dialog != null) {
                dialog.Activate();
            }
        }

        async void OnMenuInstallSinger(object sender, RoutedEventArgs args) {
            var file = await FilePicker.OpenFileAboutSinger(
                this, "menu.tools.singer.install", FilePicker.ArchiveFiles);
            if (file == null) {
                return;
            }
            try {
                if (file.EndsWith(Core.Vogen.VogenSingerInstaller.FileExt)) {
                    Core.Vogen.VogenSingerInstaller.Install(file);
                    return;
                }
                if (file.EndsWith(DependencyInstaller.FileExt)) {
                    DependencyInstaller.Install(file);
                    return;
                }

                var setup = new SingerSetupDialog() {
                    DataContext = new SingerSetupViewModel() {
                        ArchiveFilePath = file,
                    },
                };
                _ = setup.ShowDialog(this);
                if (setup.Position.Y < 0) {
                    setup.Position = setup.Position.WithY(0);
                }
            } catch (Exception e) {
                Log.Error(e, $"Failed to install singer {file}");
                MessageCustomizableException mce;
                if (e is MessageCustomizableException) {
                    mce = (MessageCustomizableException)e;
                } else {
                    mce = new MessageCustomizableException($"Failed to install singer {file}", $"<translate:errors.failed.installsinger>: {file}", e);
                }
                _ = await MessageBox.ShowError(this, mce);
            }
        }

        async void OnMenuInstallDependency(object sender, RoutedEventArgs args) {
            var file = await FilePicker.OpenFile(
                this, "menu.tools.dependency.install", FilePicker.OUDEP);
            if (file == null) {
                return;
            }
            if (file.EndsWith(DependencyInstaller.FileExt)) {
                DependencyInstaller.Install(file);
                return;
            }
        }

        void OnMenuPreferences(object sender, RoutedEventArgs args) {
            PreferencesViewModel dataContext;
            try {
                dataContext = new PreferencesViewModel();
            } catch (Exception e) {
                Log.Error(e, "Failed to load prefs. Initialize it.");
                MessageBox.ShowError(this, new MessageCustomizableException("Failed to load prefs. Initialize it.", "<translate:errors.failed.loadprefs>", e));
                Preferences.Reset();
                dataContext = new PreferencesViewModel();
            }
            var dialog = new PreferencesDialog() {
                DataContext = dataContext
            };
            dialog.ShowDialog(this);
            if (dialog.Position.Y < 0) {
                dialog.Position = dialog.Position.WithY(0);
            }
        }

        void OnMenuFullScreen(object sender, RoutedEventArgs args) {
            this.WindowState = this.WindowState == WindowState.FullScreen
                ? WindowState.Normal
                : WindowState.FullScreen;
        }

        void OnMenuClearCache(object sender, RoutedEventArgs args) {
            Task.Run(() => {
                DocManager.Inst.ExecuteCmd(new ProgressBarNotification(0, "Clearing cache..."));
                PathManager.Inst.ClearCache();
                DocManager.Inst.ExecuteCmd(new ProgressBarNotification(0, "Cache cleared."));
            });
        }

        void OnMenuDebugWindow(object sender, RoutedEventArgs args) {
            var desktop = Application.Current?.ApplicationLifetime as IClassicDesktopStyleApplicationLifetime;
            if (desktop == null) {
                return;
            }
            var window = desktop.Windows.FirstOrDefault(w => w is DebugWindow);
            if (window == null) {
                window = new DebugWindow();
            }
            window.Show();
        }

        void OnMenuPhoneticAssistant(object sender, RoutedEventArgs args) {
            var desktop = Application.Current?.ApplicationLifetime as IClassicDesktopStyleApplicationLifetime;
            if (desktop == null) {
                return;
            }
            var window = desktop.Windows.FirstOrDefault(w => w is PhoneticAssistant);
            if (window == null) {
                window = new PhoneticAssistant();
            }
            window.Show();
        }

        void OnMenuCheckUpdate(object sender, RoutedEventArgs args) {
            var dialog = new UpdaterDialog();
            dialog.ViewModel.CloseApplication =
                () => (Application.Current?.ApplicationLifetime as IControlledApplicationLifetime)?.Shutdown();
            dialog.ShowDialog(this);
        }

        void OnMenuLogsLocation(object sender, RoutedEventArgs args) {
            try {
                OS.OpenFolder(PathManager.Inst.LogsPath);
            } catch (Exception e) {
                DocManager.Inst.ExecuteCmd(new ErrorMessageNotification(e));
            }
        }

        void OnMenuReportIssue(object sender, RoutedEventArgs args) {
            try {
                OS.OpenWeb("https://github.com/stakira/OpenUtau/issues");
            } catch (Exception e) {
                DocManager.Inst.ExecuteCmd(new ErrorMessageNotification(e));
            }
        }

        void OnMenuWiki(object sender, RoutedEventArgs args) {
            try {
                OS.OpenWeb("https://github.com/stakira/OpenUtau/wiki/Getting-Started");
            } catch (Exception e) {
                DocManager.Inst.ExecuteCmd(new ErrorMessageNotification(e));
            }
        }

        void OnMenuLayoutVSplit11(object sender, RoutedEventArgs args) => LayoutSplit(null, 1.0 / 2);
        void OnMenuLayoutVSplit12(object sender, RoutedEventArgs args) => LayoutSplit(null, 1.0 / 3);
        void OnMenuLayoutVSplit13(object sender, RoutedEventArgs args) => LayoutSplit(null, 1.0 / 4);
        void OnMenuLayoutHSplit11(object sender, RoutedEventArgs args) => LayoutSplit(1.0 / 2, null);
        void OnMenuLayoutHSplit12(object sender, RoutedEventArgs args) => LayoutSplit(1.0 / 3, null);
        void OnMenuLayoutHSplit13(object sender, RoutedEventArgs args) => LayoutSplit(1.0 / 4, null);

        private void LayoutSplit(double? x, double? y) {
            if (Screens.Primary == null) {
                return;
            }
            var wa = Screens.Primary.WorkingArea;
            WindowState = WindowState.Normal;
            double titleBarHeight = 20;
            if (FrameSize != null) {
                double borderThickness = (FrameSize!.Value.Width - ClientSize.Width) / 2;
                titleBarHeight = FrameSize!.Value.Height - ClientSize.Height - borderThickness;
            }
            Position = new PixelPoint(0, 0);
            Width = x != null ? wa.Size.Width * x.Value : wa.Size.Width;
            Height = (y != null ? wa.Size.Height * y.Value : wa.Size.Height) - titleBarHeight;
            if (pianoRollWindow != null) {
                pianoRollWindow.Position = new PixelPoint(x != null ? (int)Width : 0, y != null ? (int)(Height + (OS.IsMacOS() ? 25 : titleBarHeight)) : 0);
                pianoRollWindow.Width = x != null ? wa.Size.Width - Width : wa.Size.Width;
                pianoRollWindow.Height = (y != null ? wa.Size.Height - (Height + titleBarHeight) : wa.Size.Height) - titleBarHeight;
            }
        }

        void OnKeyDown(object sender, KeyEventArgs args) {
            var tracksVm = viewModel.TracksViewModel;
            if (args.KeyModifiers == KeyModifiers.None) {
                args.Handled = true;
                switch (args.Key) {
                    case Key.Delete: viewModel.TracksViewModel.DeleteSelectedParts(); break;
                    case Key.Space: PlayOrPause(); break;
                    case Key.Home: viewModel.PlaybackViewModel.MovePlayPos(0); break;
                    case Key.End:
                        if (viewModel.TracksViewModel.Parts.Count > 0) {
                            int endTick = viewModel.TracksViewModel.Parts.Max(part => part.End);
                            viewModel.PlaybackViewModel.MovePlayPos(endTick);
                        }
                        break;
                    case Key.F11:
                        OnMenuFullScreen(this, new RoutedEventArgs());
                        break;
                    default:
                        args.Handled = false;
                        break;
                }
            } else if (args.KeyModifiers == KeyModifiers.Alt) {
                args.Handled = true;
                switch (args.Key) {
                    case Key.F4:
                        (Application.Current?.ApplicationLifetime as IControlledApplicationLifetime)?.Shutdown();
                        break;
                    default:
                        args.Handled = false;
                        break;
                }
            } else if (args.KeyModifiers == cmdKey) {
                args.Handled = true;
                switch (args.Key) {
                    case Key.A: viewModel.TracksViewModel.SelectAllParts(); break;
                    case Key.N: NewProject(); break;
                    case Key.O: Open(); break;
                    case Key.S: _ = Save(); break;
                    case Key.Z: viewModel.Undo(); break;
                    case Key.Y: viewModel.Redo(); break;
                    case Key.C: tracksVm.CopyParts(); break;
                    case Key.X: tracksVm.CutParts(); break;
                    case Key.V: tracksVm.PasteParts(); break;
                    default:
                        args.Handled = false;
                        break;
                }
            } else if (args.KeyModifiers == KeyModifiers.Shift) {
                args.Handled = true;
                switch (args.Key) {
                    // solo
                    case Key.S:
                        if (viewModel.TracksViewModel.SelectedParts.Count > 0) {
                            var part = viewModel.TracksViewModel.SelectedParts.First();
                            var track = DocManager.Inst.Project.tracks[part.trackNo];
                            MessageBus.Current.SendMessage(new TracksSoloEvent(part.trackNo, !track.Solo, false));
                        }
                        break;
                    // mute
                    case Key.M:
                        if (viewModel.TracksViewModel.SelectedParts.Count > 0) {
                            var part = viewModel.TracksViewModel.SelectedParts.First();
                            MessageBus.Current.SendMessage(new TracksMuteEvent(part.trackNo, false));
                        }
                        break;
                    default:
                        args.Handled = false;
                        break;
                }
            } else if (args.KeyModifiers == (cmdKey | KeyModifiers.Shift)) {
                args.Handled = true;
                switch (args.Key) {
                    case Key.Z: viewModel.Redo(); break;
                    case Key.S: _ = SaveAs(); break;
                    default:
                        args.Handled = false;
                        break;
                }
            }
        }

        void OnPointerPressed(object? sender, PointerPressedEventArgs args) {
            if (!args.Handled && args.ClickCount == 1) {
                FocusManager?.ClearFocus();
            }
        }

        async void OnDrop(object? sender, DragEventArgs args) {
            var storageItem = args.Data?.GetFiles()?.FirstOrDefault();
            if (storageItem == null) {
                return;
            }
            string file = storageItem.Path.LocalPath;
            var ext = Path.GetExtension(file).ToLower();
            if (ext == ".ustx" || ext == ".ust" || ext == ".vsqx" || ext == ".ufdata" || ext == ".musicxml") {
                if (!DocManager.Inst.ChangesSaved && !await AskIfSaveAndContinue()) {
                    return;
                }
                try {
                    viewModel.OpenProject(new string[] { file });
                } catch (Exception e) {
                    Log.Error(e, $"Failed to open file {file}");
                    _ = await MessageBox.ShowError(this, new MessageCustomizableException($"Failed to open file {file}", $"<translate:errors.failed.openfile>: {file}", e));
                }
            } else if (ext == ".mid" || ext == ".midi") {
                try {
                    viewModel.ImportMidi(file);
                } catch (Exception e) {
                    Log.Error(e, "Failed to import midi");
                    _ = await MessageBox.ShowError(this, new MessageCustomizableException("Failed to import midi", "<translate:errors.failed.importmidi>", e));
                }
            } else if (ext == ".zip" || ext == ".rar" || ext == ".uar") {
                try {
                    var setup = new SingerSetupDialog() {
                        DataContext = new SingerSetupViewModel() {
                            ArchiveFilePath = file,
                        },
                    };
                    _ = setup.ShowDialog(this);
                    if (setup.Position.Y < 0) {
                        setup.Position = setup.Position.WithY(0);
                    }
                } catch (Exception e) {
                    Log.Error(e, $"Failed to install singer {file}");
                    MessageCustomizableException mce;
                    if (e is MessageCustomizableException) {
                        mce = (MessageCustomizableException)e;
                    } else {
                        mce = new MessageCustomizableException($"Failed to install singer {file}", $"<translate:errors.failed.installsinger>: {file}", e);
                    }
                    _ = await MessageBox.ShowError(this, mce);
                }
            } else if (ext == Core.Vogen.VogenSingerInstaller.FileExt) {
                Core.Vogen.VogenSingerInstaller.Install(file);
            } else if (ext == ".dll") {
                var result = await MessageBox.Show(
                    this,
                    ThemeManager.GetString("dialogs.installdll.message") + file,
                    ThemeManager.GetString("dialogs.installdll.caption"),
                    MessageBox.MessageBoxButtons.OkCancel);
                if (result == MessageBox.MessageBoxResult.Ok) {
                    Core.Api.PhonemizerInstaller.Install(file);
                }
            } else if (ext == ".exe") {
                var setup = new ExeSetupDialog() {
                    DataContext = new ExeSetupViewModel(file)
                };
                _ = setup.ShowDialog(this);
                if (setup.Position.Y < 0) {
                    setup.Position = setup.Position.WithY(0);
                }
            } else if (ext == DependencyInstaller.FileExt) {
                var result = await MessageBox.Show(
                    this,
                    ThemeManager.GetString("dialogs.installdependency.message") + file,
                    ThemeManager.GetString("dialogs.installdependency.caption"),
                    MessageBox.MessageBoxButtons.OkCancel);
                if (result == MessageBox.MessageBoxResult.Ok) {
                    DependencyInstaller.Install(file);
                }
            } else if (ext == ".mp3" || ext == ".wav" || ext == ".ogg" || ext == ".flac") {
                try {
                    viewModel.ImportAudio(file);
                } catch (Exception e) {
                    Log.Error(e, "Failed to import audio");
                    _ = await MessageBox.ShowError(this, new MessageCustomizableException("Failed to import audio", "<translate:errors.failed.importaudio>", e));
                }
            } else {
                _ = await MessageBox.Show(
                    this,
                    ThemeManager.GetString("dialogs.unsupportedfile.message") + ext,
                    ThemeManager.GetString("dialogs.unsupportedfile.caption"),
                    MessageBox.MessageBoxButtons.Ok);
            }
        }

        void OnPlayOrPause(object sender, RoutedEventArgs args) {
            PlayOrPause();
        }

        void PlayOrPause() {
            viewModel.PlaybackViewModel.PlayOrPause();
        }

        public void HScrollPointerWheelChanged(object sender, PointerWheelEventArgs args) {
            var scrollbar = (ScrollBar)sender;
            scrollbar.Value = Math.Max(scrollbar.Minimum, Math.Min(scrollbar.Maximum, scrollbar.Value - scrollbar.SmallChange * args.Delta.Y));
        }

        public void VScrollPointerWheelChanged(object sender, PointerWheelEventArgs args) {
            var scrollbar = (ScrollBar)sender;
            scrollbar.Value = Math.Max(scrollbar.Minimum, Math.Min(scrollbar.Maximum, scrollbar.Value - scrollbar.SmallChange * args.Delta.Y));
        }

        public void TimelinePointerWheelChanged(object sender, PointerWheelEventArgs args) {
            var control = (Control)sender;
            var position = args.GetCurrentPoint((Visual)sender).Position;
            var size = control.Bounds.Size;
            position = position.WithX(position.X / size.Width).WithY(position.Y / size.Height);
            viewModel.TracksViewModel.OnXZoomed(position, 0.1 * args.Delta.Y);
        }

        public void ViewScalerPointerWheelChanged(object sender, PointerWheelEventArgs args) {
            viewModel.TracksViewModel.OnYZoomed(new Point(0, 0.5), 0.1 * args.Delta.Y);
        }

        public void TimelinePointerPressed(object sender, PointerPressedEventArgs args) {
            var control = (Control)sender;
            var point = args.GetCurrentPoint(control);
            if (point.Properties.IsLeftButtonPressed) {
                args.Pointer.Capture(control);
                viewModel.TracksViewModel.PointToLineTick(point.Position, out int left, out int right);
                viewModel.PlaybackViewModel.MovePlayPos(left);
            } else if (point.Properties.IsRightButtonPressed) {
                int tick = viewModel.TracksViewModel.PointToTick(point.Position);
                viewModel.RefreshTimelineContextMenu(tick);
            }
        }

        public void TimelinePointerMoved(object sender, PointerEventArgs args) {
            var control = (Control)sender;
            var point = args.GetCurrentPoint(control);
            if (point.Properties.IsLeftButtonPressed) {
                viewModel.TracksViewModel.PointToLineTick(point.Position, out int left, out int right);
                viewModel.PlaybackViewModel.MovePlayPos(left);
            }
        }

        public void TimelinePointerReleased(object sender, PointerReleasedEventArgs args) {
            args.Pointer.Capture(null);
        }

        public void PartsCanvasPointerPressed(object sender, PointerPressedEventArgs args) {
            var control = (Control)sender;
            var point = args.GetCurrentPoint(control);
            var hitControl = control.InputHitTest(point.Position);
            if (partEditState != null) {
                return;
            }
            if (point.Properties.IsLeftButtonPressed) {
                if (args.KeyModifiers == cmdKey) {
                    partEditState = new PartSelectionEditState(control, viewModel, SelectionBox);
                    Cursor = ViewConstants.cursorCross;
                } else if (hitControl == control) {
                    viewModel.TracksViewModel.DeselectParts();
                    var part = viewModel.TracksViewModel.MaybeAddPart(point.Position);
                    if (part != null) {
                        // Start moving right away
                        partEditState = new PartMoveEditState(control, viewModel, part);
                        Cursor = ViewConstants.cursorSizeAll;
                    }
                } else if (hitControl is PartControl partControl) {
                    bool isVoice = partControl.part is UVoicePart;
                    bool isWave = partControl.part is UWavePart;
                    bool trim = point.Position.X > partControl.Bounds.Right - ViewConstants.ResizeMargin;
                    bool skip = point.Position.X < partControl.Bounds.Left + ViewConstants.ResizeMargin;
                    if (isVoice && trim) {
                        partEditState = new PartResizeEditState(control, viewModel, partControl.part);
                        Cursor = ViewConstants.cursorSizeWE;
                    } else if (isWave && skip) {
                        // TODO
                    } else if (isWave && trim) {
                        // TODO
                    } else {
                        partEditState = new PartMoveEditState(control, viewModel, partControl.part);
                        Cursor = ViewConstants.cursorSizeAll;
                    }
                }
            } else if (point.Properties.IsRightButtonPressed) {
                if (hitControl is PartControl partControl) {
                    if (!viewModel.TracksViewModel.SelectedParts.Contains(partControl.part)) {
                        viewModel.TracksViewModel.DeselectParts();
                        viewModel.TracksViewModel.SelectPart(partControl.part);
                    }
                    if (PartsContextMenu != null && viewModel.TracksViewModel.SelectedParts.Count > 0) {
                        PartsContextMenu.DataContext = new PartsContextMenuArgs {
                            Part = partControl.part,
                            PartDeleteCommand = viewModel.PartDeleteCommand,
                            PartGotoFileCommand = PartGotoFileCommand,
                            PartReplaceAudioCommand = PartReplaceAudioCommand,
                            PartRenameCommand = PartRenameCommand,
                            PartTranscribeCommand = PartTranscribeCommand,
                        };
                        shouldOpenPartsContextMenu = true;
                    }
                } else {
                    viewModel.TracksViewModel.DeselectParts();
                }
            } else if (point.Properties.IsMiddleButtonPressed) {
                partEditState = new PartPanningState(control, viewModel);
                Cursor = ViewConstants.cursorHand;
            }
            if (partEditState != null) {
                partEditState.Begin(point.Pointer, point.Position);
                partEditState.Update(point.Pointer, point.Position);
            }
        }

        public void PartsCanvasPointerMoved(object sender, PointerEventArgs args) {
            var control = (Control)sender;
            var point = args.GetCurrentPoint(control);
            if (partEditState != null) {
                partEditState.Update(point.Pointer, point.Position);
                return;
            }
            var hitControl = control.InputHitTest(point.Position);
            if (hitControl is PartControl partControl) {
                bool isVoice = partControl.part is UVoicePart;
                bool isWave = partControl.part is UWavePart;
                bool trim = point.Position.X > partControl.Bounds.Right - ViewConstants.ResizeMargin;
                bool skip = point.Position.X < partControl.Bounds.Left + ViewConstants.ResizeMargin;
                if (isVoice && trim) {
                    Cursor = ViewConstants.cursorSizeWE;
                } else if (isWave && (skip || trim)) {
                    Cursor = null; // TODO
                } else {
                    Cursor = null;
                }
            } else {
                Cursor = null;
            }
        }

        public void PartsCanvasPointerReleased(object sender, PointerReleasedEventArgs args) {
            if (partEditState != null) {
                if (partEditState.MouseButton != args.InitialPressMouseButton) {
                    return;
                }
                var control = (Control)sender;
                var point = args.GetCurrentPoint(control);
                partEditState.Update(point.Pointer, point.Position);
                partEditState.End(point.Pointer, point.Position);
                partEditState = null;
                Cursor = null;
            }
            if (openPianoRollWindow) {
                pianoRollWindow?.Show();
                pianoRollWindow?.Activate();
                openPianoRollWindow = false;
            }
        }

        public void PartsCanvasDoubleTapped(object sender, TappedEventArgs args) {
            if (!(sender is Canvas canvas)) {
                return;
            }
            var control = canvas.InputHitTest(args.GetPosition(canvas));
            if (control is PartControl partControl && partControl.part is UVoicePart) {
                if (pianoRollWindow == null) {
                    MessageBox.ShowLoading(this);
                    pianoRollWindow = new PianoRollWindow() {
                        MainWindow = this,
                    };
                    pianoRollWindow.ViewModel.PlaybackViewModel = viewModel.PlaybackViewModel;
                    MessageBox.CloseLoading();
                }
                // Workaround for new window losing focus.
                openPianoRollWindow = true;
                int tick = viewModel.TracksViewModel.PointToTick(args.GetPosition(canvas));
                DocManager.Inst.ExecuteCmd(new LoadPartNotification(partControl.part, DocManager.Inst.Project, tick));
                pianoRollWindow.AttachExpressions();
            }
        }

        public void PartsCanvasPointerWheelChanged(object sender, PointerWheelEventArgs args) {
            var delta = args.Delta;
            if (args.KeyModifiers == KeyModifiers.None || args.KeyModifiers == KeyModifiers.Shift) {
                if (args.KeyModifiers == KeyModifiers.Shift) {
                    delta = new Vector(delta.Y, delta.X);
                }
                if (delta.X != 0) {
                    HScrollBar.Value = Math.Max(HScrollBar.Minimum,
                        Math.Min(HScrollBar.Maximum, HScrollBar.Value - HScrollBar.SmallChange * delta.X));
                }
                if (delta.Y != 0) {
                    VScrollBar.Value = Math.Max(VScrollBar.Minimum,
                        Math.Min(VScrollBar.Maximum, VScrollBar.Value - VScrollBar.SmallChange * delta.Y));
                }
            } else if (args.KeyModifiers == KeyModifiers.Alt) {
                ViewScalerPointerWheelChanged(VScaler, args);
            } else if (args.KeyModifiers == cmdKey) {
                TimelinePointerWheelChanged(TimelineCanvas, args);
            }
            if (partEditState != null) {
                var point = args.GetCurrentPoint(partEditState.control);
                partEditState.Update(point.Pointer, point.Position);
            }
        }

        public void PartsContextMenuOpening(object sender, CancelEventArgs args) {
            if (shouldOpenPartsContextMenu) {
                shouldOpenPartsContextMenu = false;
            } else {
                args.Cancel = true;
            }
        }

        public void PartsContextMenuClosing(object sender, CancelEventArgs args) {
            if (PartsContextMenu != null) {
                PartsContextMenu.DataContext = null;
            }
        }

        void RenamePart(UPart part) {
            var dialog = new TypeInDialog();
            dialog.Title = ThemeManager.GetString("context.part.rename");
            dialog.SetText(part.name);
            dialog.onFinish = name => {
                if (!string.IsNullOrWhiteSpace(name) && name != part.name) {
                    if (!string.IsNullOrWhiteSpace(name) && name != part.name) {
                        DocManager.Inst.StartUndoGroup();
                        DocManager.Inst.ExecuteCmd(new RenamePartCommand(DocManager.Inst.Project, part, name));
                        DocManager.Inst.EndUndoGroup();
                    }
                }
            };
            dialog.ShowDialog(this);
        }

        void GotoFile(UPart part) {
            //View the location of the audio file in explorer if the part is a wave part
            if (part is UWavePart wavePart) {
                try {
                    OS.GotoFile(wavePart.FilePath);
                } catch (Exception e) {
                    DocManager.Inst.ExecuteCmd(new ErrorMessageNotification(e));
                }
            }
        }

        async void ReplaceAudio(UPart part) {
            var file = await FilePicker.OpenFileAboutProject(
                this, "context.part.replaceaudio", FilePicker.AudioFiles);
            if (file == null) {
                return;
            }
            UWavePart newPart = new UWavePart() {
                FilePath = file,
                trackNo = part.trackNo,
                position = part.position
            };
            newPart.Load(DocManager.Inst.Project);
            DocManager.Inst.StartUndoGroup();
            DocManager.Inst.ExecuteCmd(new ReplacePartCommand(DocManager.Inst.Project, part, newPart));
            DocManager.Inst.EndUndoGroup();
        }

        void Transcribe(UPart part) {
            //Convert audio to notes
            if (part is UWavePart wavePart) {
                try {
                    string text = ThemeManager.GetString("context.part.transcribing");
                    var msgbox = MessageBox.ShowModal(this, $"{text} {part.name}", text);
                    //Duration of the wave file in seconds
                    int wavDurS = (int)(wavePart.fileDurationMs / 1000.0);
                    var scheduler = TaskScheduler.FromCurrentSynchronizationContext();
                    var transcribeTask = Task.Run(() => {
                        using (var some = new Some()) {
                            return some.Transcribe(DocManager.Inst.Project, wavePart, wavPosS => {
                                //msgbox?.SetText($"{text} {part.name}\n{wavPosS}/{wavDurS}");
                                msgbox.SetText(string.Format("{0} {1}\n{2}s / {3}s", text, part.name, wavPosS, wavDurS));
                            });
                        }
                    });
                    transcribeTask.ContinueWith(task => {
                        msgbox?.Close();
                        if (task.IsFaulted) {
                            Log.Error(task.Exception, $"Failed to transcribe part {part.name}");
                            MessageBox.ShowError(this, task.Exception);
                            return;
                        }
                        var voicePart = task.Result;
                        //Add voicePart into project
                        if (voicePart != null) {
                            var project = DocManager.Inst.Project;
                            var track = new UTrack(project);
                            track.TrackNo = project.tracks.Count;
                            voicePart.trackNo = track.TrackNo;
                            DocManager.Inst.StartUndoGroup();
                            DocManager.Inst.ExecuteCmd(new AddTrackCommand(project, track));
                            DocManager.Inst.ExecuteCmd(new AddPartCommand(project, voicePart));
                            DocManager.Inst.EndUndoGroup();
                        }
                    }, scheduler);
                } catch (Exception e) {
                    Log.Error(e, $"Failed to transcribe part {part.name}");
                    MessageBox.ShowError(this, e);
                }
            }
        }

        async void ValidateTracksVoiceColor() {
            DocManager.Inst.StartUndoGroup();
            foreach (var track in DocManager.Inst.Project.tracks) {
                if (track.ValidateVoiceColor(out var oldColors, out var newColors)) {
                    await VoiceColorRemappingAsync(track, oldColors, newColors);
                }
            }
            DocManager.Inst.EndUndoGroup();
        }
        async Task VoiceColorRemappingAsync(UTrack track, string[] oldColors, string[] newColors) {
            var parts = DocManager.Inst.Project.parts
                .Where(part => part.trackNo == track.TrackNo && part is UVoicePart)
                .Cast<UVoicePart>()
                .Where(vpart => vpart.notes.Count > 0);
            if (parts.Any()) {
                var dialog = new VoiceColorMappingDialog();
                VoiceColorMappingViewModel vm = new VoiceColorMappingViewModel(oldColors, newColors, track.TrackName);
                dialog.DataContext = vm;
                await dialog.ShowDialog(this);

                if (dialog.Apply) {
                    SetVoiceColorRemapping(track, parts, vm);
                }
            }
        }
        void VoiceColorRemapping(UTrack track, string[] oldColors, string[] newColors) {
            var parts = DocManager.Inst.Project.parts
                .Where(part => part.trackNo == track.TrackNo && part is UVoicePart)
                .Cast<UVoicePart>()
                .Where(vpart => vpart.notes.Count > 0);
            if (parts.Any()) {
                var dialog = new VoiceColorMappingDialog();
                VoiceColorMappingViewModel vm = new VoiceColorMappingViewModel(oldColors, newColors, track.TrackName);
                dialog.DataContext = vm;
                dialog.onFinish = () => {
                    DocManager.Inst.StartUndoGroup();
                    SetVoiceColorRemapping(track, parts, vm);
                    DocManager.Inst.EndUndoGroup();
                };
                dialog.ShowDialog(this);
            }
        }
        void SetVoiceColorRemapping(UTrack track, IEnumerable<UVoicePart> parts, VoiceColorMappingViewModel vm) {
            foreach (var part in parts) {
                foreach (var phoneme in part.phonemes) {
                    var tuple = phoneme.GetExpression(DocManager.Inst.Project, track, Ustx.CLR);
                    if (vm.ColorMappings.Any(m => m.OldIndex == tuple.Item1)) {
                        var mapping = vm.ColorMappings.First(m => m.OldIndex == tuple.Item1);
                        if (mapping.OldIndex != mapping.SelectedIndex) {
                            if (mapping.SelectedIndex == 0) {
                                DocManager.Inst.ExecuteCmd(new SetPhonemeExpressionCommand(DocManager.Inst.Project, track, part, phoneme, Ustx.CLR, null));
                            } else {
                                DocManager.Inst.ExecuteCmd(new SetPhonemeExpressionCommand(DocManager.Inst.Project, track, part, phoneme, Ustx.CLR, mapping.SelectedIndex));
                            }
                        }
                    } else {
                        DocManager.Inst.ExecuteCmd(new SetPhonemeExpressionCommand(DocManager.Inst.Project, track, part, phoneme, Ustx.CLR, null));
                    }
                }
            }
        }

        public async void WindowClosing(object? sender, WindowClosingEventArgs e) {
            if (forceClose || DocManager.Inst.ChangesSaved) {
                if (Preferences.Default.ClearCacheOnQuit) {
                    Log.Information("Clearing cache...");
                    PathManager.Inst.ClearCache();
                    Log.Information("Cache cleared.");
                }
                Preferences.Default.RecoveryPath = string.Empty;
                Preferences.Save();
                return;
            }
            e.Cancel = true;
            if (!await AskIfSaveAndContinue()) {
                return;
            }
            pianoRollWindow?.Close();
            forceClose = true;
            Close();
        }

        private async Task<bool> AskIfSaveAndContinue() {
            var result = await MessageBox.Show(
                this,
                ThemeManager.GetString("dialogs.exitsave.message"),
                ThemeManager.GetString("dialogs.exitsave.caption"),
                MessageBox.MessageBoxButtons.YesNoCancel);
            switch (result) {
                case MessageBox.MessageBoxResult.Yes:
                    await Save();
                    goto case MessageBox.MessageBoxResult.No;
                case MessageBox.MessageBoxResult.No:
                    return true; // Continue.
                default:
                    return false; // Cancel.
            }
        }

        public void OnNext(UCommand cmd, bool isUndo) {
            if (cmd is ErrorMessageNotification notif) {
                switch (notif.e) {
                    case Core.Render.NoResamplerException:
                    case Core.Render.NoWavtoolException:
                        MessageBox.Show(
                           this,
                           ThemeManager.GetString("dialogs.noresampler.message"),
                           ThemeManager.GetString("dialogs.noresampler.caption"),
                           MessageBox.MessageBoxButtons.Ok);
                        break;
                    default:
                        MessageBox.ShowError(this, notif.e, notif.message, true);
                        break;
                }
            } else if (cmd is LoadingNotification loadingNotif && loadingNotif.window == typeof(MainWindow)) {
                if (loadingNotif.startLoading) {
                    MessageBox.ShowLoading(this);
                } else {
                    MessageBox.CloseLoading();
                }
            } else if (cmd is VoiceColorRemappingNotification voicecolorNotif) {
                if (voicecolorNotif.TrackNo < 0 || DocManager.Inst.Project.tracks.Count <= voicecolorNotif.TrackNo) {
                    ValidateTracksVoiceColor();
                } else {
                    UTrack track = DocManager.Inst.Project.tracks[voicecolorNotif.TrackNo];
                    if (!voicecolorNotif.Validate) {
                        VoiceColorRemapping(track, track.VoiceColorNames, track.VoiceColorExp.options);
                    } else if (track.ValidateVoiceColor(out var oldColors, out var newColors)) {
                        VoiceColorRemapping(track, oldColors, newColors);
                    }
                }
            }
        }
    }
}<|MERGE_RESOLUTION|>--- conflicted
+++ resolved
@@ -52,29 +52,12 @@
             InitializeComponent();
             Log.Information("Initialized main window component.");
             DataContext = viewModel = new MainWindowViewModel();
-<<<<<<< HEAD
-            var scheduler = TaskScheduler.FromCurrentSynchronizationContext();
-            viewModel.GetInitSingerTask()!.ContinueWith(_ => {
-                viewModel.InitProject(this);
-                viewModel.AddTempoChangeCmd = ReactiveCommand.Create<int>(tick => AddTempoChange(tick));
-                viewModel.DelTempoChangeCmd = ReactiveCommand.Create<int>(tick => DelTempoChange(tick));
-                viewModel.AddTimeSigChangeCmd = ReactiveCommand.Create<int>(bar => AddTimeSigChange(bar));
-                viewModel.DelTimeSigChangeCmd = ReactiveCommand.Create<int>(bar => DelTimeSigChange(bar));
-
-                Splash.IsEnabled = false;
-                Splash.IsVisible = false;
-                MainGrid.IsEnabled = true;
-                MainGrid.IsVisible = true;
-                splashDone = true;
-            }, CancellationToken.None, TaskContinuationOptions.None, scheduler);
-=======
-
-            viewModel.InitProject();
+          
+            viewModel.InitProject(this);
             viewModel.AddTempoChangeCmd = ReactiveCommand.Create<int>(tick => AddTempoChange(tick));
             viewModel.DelTempoChangeCmd = ReactiveCommand.Create<int>(tick => DelTempoChange(tick));
             viewModel.AddTimeSigChangeCmd = ReactiveCommand.Create<int>(bar => AddTimeSigChange(bar));
             viewModel.DelTimeSigChangeCmd = ReactiveCommand.Create<int>(bar => DelTimeSigChange(bar));
->>>>>>> 0f7f78a7
 
             timer = new DispatcherTimer(
                 TimeSpan.FromMilliseconds(15),

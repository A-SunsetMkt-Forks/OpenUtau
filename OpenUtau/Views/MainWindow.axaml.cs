﻿using System;
using System.Collections.Generic;
using System.ComponentModel;
using System.Linq;
using System.Reactive;
using System.Threading;
using System.Threading.Tasks;
using Avalonia;
using Avalonia.Controls;
using Avalonia.Controls.ApplicationLifetimes;
using Avalonia.Controls.Primitives;
using Avalonia.Controls.Shapes;
using Avalonia.Input;
using Avalonia.Interactivity;
using Avalonia.Markup.Xaml;
using Avalonia.Threading;
using Avalonia.VisualTree;
using OpenUtau.App.Controls;
using OpenUtau.App.ViewModels;
using OpenUtau.Classic;
using OpenUtau.Core;
using OpenUtau.Core.DiffSinger;
using OpenUtau.Core.Format;
using OpenUtau.Core.Ustx;
using ReactiveUI;
using Serilog;
using Point = Avalonia.Point;

namespace OpenUtau.App.Views {
    public partial class MainWindow : Window, ICmdSubscriber {
        private readonly KeyModifiers cmdKey =
            OS.IsMacOS() ? KeyModifiers.Meta : KeyModifiers.Control;
        private readonly MainWindowViewModel viewModel;

        private bool splashDone = false;

        private PianoRollWindow? pianoRollWindow;
        private bool openPianoRollWindow;

        private PartEditState? partEditState;
        private Rectangle? selectionBox;
        private DispatcherTimer timer;
        private DispatcherTimer autosaveTimer;
        private bool forceClose;

        private ContextMenu? partsContextMenu;
        private bool shouldOpenPartsContextMenu;

        private readonly ReactiveCommand<UPart, Unit> PartRenameCommand;
        private readonly ReactiveCommand<UPart, Unit> PartReplaceAudioCommand;

        public MainWindow() {
            Log.Information("Creating main window.");
            InitializeComponent();
            Log.Information("Initialized main window component.");
            DataContext = viewModel = new MainWindowViewModel();
            partsContextMenu = this.Find<ContextMenu>("PartsContextMenu");
#if DEBUG
            this.AttachDevTools();
#endif
            var scheduler = TaskScheduler.FromCurrentSynchronizationContext();
            viewModel.GetInitSingerTask()!.ContinueWith(_ => {
                viewModel.InitProject();
                viewModel.AddTempoChangeCmd = ReactiveCommand.Create<int>(tick => AddTempoChange(tick));
                viewModel.DelTempoChangeCmd = ReactiveCommand.Create<int>(tick => DelTempoChange(tick));
                viewModel.AddTimeSigChangeCmd = ReactiveCommand.Create<int>(bar => AddTimeSigChange(bar));
                viewModel.DelTimeSigChangeCmd = ReactiveCommand.Create<int>(bar => DelTimeSigChange(bar));

                var splash = this.Find<Border>("Splash");
                splash.IsEnabled = false;
                splash.IsVisible = false;
                var mainGrid = this.Find<Grid>("MainGrid");
                mainGrid.IsEnabled = true;
                mainGrid.IsVisible = true;
                splashDone = true;
            }, CancellationToken.None, TaskContinuationOptions.None, scheduler);

            timer = new DispatcherTimer(
                TimeSpan.FromMilliseconds(15),
                DispatcherPriority.Normal,
                (sender, args) => PlaybackManager.Inst.UpdatePlayPos());
            timer.Start();

            autosaveTimer = new DispatcherTimer(
                TimeSpan.FromSeconds(30),
                DispatcherPriority.Normal,
                (sender, args) => DocManager.Inst.AutoSave());
            autosaveTimer.Start();

            PartRenameCommand = ReactiveCommand.Create<UPart>(part => RenamePart(part));
            PartReplaceAudioCommand = ReactiveCommand.Create<UPart>(async part => ReplaceAudio(part));

            AddHandler(DragDrop.DropEvent, OnDrop);

            DocManager.Inst.AddSubscriber(this);

            Log.Information("Main window checking Update.");
            UpdaterDialog.CheckForUpdate(
                dialog => dialog.Show(this),
                () => (Application.Current?.ApplicationLifetime as IControlledApplicationLifetime)?.Shutdown(),
                TaskScheduler.FromCurrentSynchronizationContext());
            Log.Information("Created main window.");
        }

        private void InitializeComponent() {
            AvaloniaXamlLoader.Load(this);
        }

        void OnEditTimeSignature(object sender, PointerPressedEventArgs args) {
            var project = DocManager.Inst.Project;
            var timeSig = project.timeSignatures[0];
            var dialog = new TimeSignatureDialog(timeSig.beatPerBar, timeSig.beatUnit);
            dialog.OnOk = (beatPerBar, beatUnit) => {
                viewModel.PlaybackViewModel.SetTimeSignature(beatPerBar, beatUnit);
            };
            dialog.ShowDialog(this);
            // Workaround for https://github.com/AvaloniaUI/Avalonia/issues/3986
            args.Pointer.Capture(null);
        }

        void OnEditBpm(object sender, PointerPressedEventArgs args) {
            var project = DocManager.Inst.Project;
            var dialog = new TypeInDialog();
            dialog.Title = "BPM";
            dialog.SetText(project.tempos[0].bpm.ToString());
            dialog.onFinish = s => {
                if (double.TryParse(s, out double bpm)) {
                    viewModel.PlaybackViewModel.SetBpm(bpm);
                }
            };
            dialog.ShowDialog(this);
            // Workaround for https://github.com/AvaloniaUI/Avalonia/issues/3986
            args.Pointer.Capture(null);
        }

        private void AddTempoChange(int tick) {
            var project = DocManager.Inst.Project;
            var dialog = new TypeInDialog();
            dialog.Title = "BPM";
            dialog.SetText(project.tempos[0].bpm.ToString());
            dialog.onFinish = s => {
                if (double.TryParse(s, out double bpm)) {
                    DocManager.Inst.StartUndoGroup();
                    DocManager.Inst.ExecuteCmd(new AddTempoChangeCommand(
                        project, tick, bpm));
                    DocManager.Inst.EndUndoGroup();
                }
            };
            dialog.ShowDialog(this);
        }

        private void DelTempoChange(int tick) {
            var project = DocManager.Inst.Project;
            DocManager.Inst.StartUndoGroup();
            DocManager.Inst.ExecuteCmd(new DelTempoChangeCommand(project, tick));
            DocManager.Inst.EndUndoGroup();
        }

        private void AddTimeSigChange(int bar) {
            var project = DocManager.Inst.Project;
            var timeSig = project.timeAxis.TimeSignatureAtBar(bar);
            var dialog = new TimeSignatureDialog(timeSig.beatPerBar, timeSig.beatUnit);
            dialog.OnOk = (beatPerBar, beatUnit) => {
                DocManager.Inst.StartUndoGroup();
                DocManager.Inst.ExecuteCmd(new AddTimeSigCommand(
                    project, bar, dialog.BeatPerBar, dialog.BeatUnit));
                DocManager.Inst.EndUndoGroup();
            };
            dialog.ShowDialog(this);
        }

        private void DelTimeSigChange(int bar) {
            var project = DocManager.Inst.Project;
            DocManager.Inst.StartUndoGroup();
            DocManager.Inst.ExecuteCmd(new DelTimeSigCommand(project, bar));
            DocManager.Inst.EndUndoGroup();
        }

        void OnMenuNew(object sender, RoutedEventArgs args) => NewProject();
        async void NewProject() {
            if (!DocManager.Inst.ChangesSaved && !await AskIfSaveAndContinue()) {
                return;
            }
            viewModel.NewProject();
        }

        void OnMenuOpen(object sender, RoutedEventArgs args) => Open();
        async void Open() {
            if (!DocManager.Inst.ChangesSaved && !await AskIfSaveAndContinue()) {
                return;
            }
            var dialog = new OpenFileDialog() {
                Filters = new List<FileDialogFilter>() {
                    new FileDialogFilter() {
                        Name = "Project Files",
                        Extensions = new List<string>(){ "ustx", "vsqx", "ust", "mid", "midi" },
                    },
                },
                AllowMultiple = true,
            };
            var files = await dialog.ShowAsync(this);
            if (files == null || files.Length == 0) {
                return;
            }
            try {
                viewModel.OpenProject(files);
            } catch (Exception e) {
                Log.Error(e, $"Failed to open files {string.Join("\n", files)}");
                _ = await MessageBox.ShowError(this, e);
            }
        }

        void OnMainMenuOpened(object sender, RoutedEventArgs args) {
            viewModel.RefreshOpenRecent();
            viewModel.RefreshTemplates();
            viewModel.RefreshCacheSize();
        }

        void OnMainMenuClosed(object sender, RoutedEventArgs args) {
            Focus(); // Force unfocus menu for key down events.
        }

        void OnMainMenuPointerLeave(object sender, PointerEventArgs args) {
            Focus(); // Force unfocus menu for key down events.
        }

        void OnMenuOpenProjectLocation(object sender, RoutedEventArgs args) {
            var project = DocManager.Inst.Project;
            if (string.IsNullOrEmpty(project.FilePath) || !project.Saved) {
                MessageBox.Show(
                    this,
                    ThemeManager.GetString("dialogs.export.savefirst"),
                    ThemeManager.GetString("errors.caption"),
                    MessageBox.MessageBoxButtons.Ok);
            }
            try {
                OS.OpenFolder(System.IO.Path.GetDirectoryName(project.FilePath));
            } catch (Exception e) {
                Log.Error(e, "Failed to open project location.");
                MessageBox.ShowError(this, e);
            }
        }

        async void OnMenuSave(object sender, RoutedEventArgs args) => await Save();
        public async Task Save() {
            if (!viewModel.ProjectSaved) {
                await SaveAs();
            } else {
                viewModel.SaveProject();
                string message = ThemeManager.GetString("progress.saved");
                message = string.Format(message, DateTime.Now);
                DocManager.Inst.ExecuteCmd(new ProgressBarNotification(0, message));
            }
        }

        async void OnMenuSaveAs(object sender, RoutedEventArgs args) => await SaveAs();
        async Task SaveAs() {
            SaveFileDialog dialog = new SaveFileDialog() {
                DefaultExtension = "ustx",
                Filters = new List<FileDialogFilter>() {
                    new FileDialogFilter() {
                        Name = "Project Files",
                        Extensions = new List<string>(){ "ustx" },
                    },
                },
                Title = "Save As",
            };
            viewModel.SaveProject(await dialog.ShowAsync(this));
        }

        void OnMenuSaveTemplate(object sender, RoutedEventArgs args) {
            var project = DocManager.Inst.Project;
            var dialog = new TypeInDialog();
            dialog.Title = ThemeManager.GetString("menu.file.savetemplate");
            dialog.SetText("default");
            dialog.onFinish = file => {
                if (string.IsNullOrEmpty(file)) {
                    return;
                }
                file = System.IO.Path.GetFileNameWithoutExtension(file);
                file = $"{file}.ustx";
                file = System.IO.Path.Combine(PathManager.Inst.TemplatesPath, file);
                Ustx.Save(file, project.CloneAsTemplate());
            };
            dialog.ShowDialog(this);
        }

        async void OnMenuImportTracks(object sender, RoutedEventArgs args) {
            var dialog = new OpenFileDialog() {
                Filters = new List<FileDialogFilter>() {
                    new FileDialogFilter() {
                        Name = "Project Files",
                        Extensions = new List<string>(){ "ustx", "vsqx", "ust", "mid", "midi" },
                    },
                },
                AllowMultiple = true,
            };
            try {
                viewModel.ImportTracks(await dialog.ShowAsync(this));
            } catch (Exception e) {
                Log.Error(e, $"Failed to import files");
                _ = await MessageBox.ShowError(this, e);
            }
        }

        async void OnMenuImportAudio(object sender, RoutedEventArgs args) {
            var dialog = new OpenFileDialog() {
                Filters = new List<FileDialogFilter>() {
                    new FileDialogFilter() {
                        Name = "Audio Files",
                        Extensions = Wave.FileExtensions,
                    },
                },
                AllowMultiple = false,
            };
            var files = await dialog.ShowAsync(this);
            if (files == null || files.Length != 1) {
                return;
            }
            try {
                viewModel.ImportAudio(files[0]);
            } catch (Exception e) {
                Log.Error(e, "Failed to import audio");
                _ = await MessageBox.ShowError(this, e);
            }
        }

        async void OnMenuImportMidi(bool UseDrywetmidi = false) {
            var dialog = new OpenFileDialog() {
                Filters = new List<FileDialogFilter>() {
                    new FileDialogFilter() {
                        Name = "Midi File",
                        Extensions = new List<string>(){ "mid", "midi" },
                    },
                },
                AllowMultiple = false,
            };
            var files = await dialog.ShowAsync(this);
            if (files == null || files.Length != 1) {
                return;
            }
            try {
                viewModel.ImportMidi(files[0], UseDrywetmidi);
            } catch (Exception e) {
                Log.Error(e, "Failed to import midi");
                _ = await MessageBox.ShowError(this, e);
            }
        }

        async void OnMenuImportMidiNaudio(object sender, RoutedEventArgs args) {
            OnMenuImportMidi(false);
        }

        async void OnMenuImportMidiDrywetmidi(object sender, RoutedEventArgs args) {
            OnMenuImportMidi(true);
        }

        async void OnMenuExportMixdown(object sender, RoutedEventArgs args) {
            var project = DocManager.Inst.Project;
            var dialog = new SaveFileDialog() {
                DefaultExtension = "wav",
                Filters = new List<FileDialogFilter>() {
                    new FileDialogFilter() {
                        Extensions = new List<string>(){ "wav" },
                    },
                },
            };
            var file = await dialog.ShowAsync(this);
            if (!string.IsNullOrEmpty(file)) {
                PlaybackManager.Inst.RenderMixdown(project, file);
            }
        }

        async void OnMenuExportWav(object sender, RoutedEventArgs args) {
            var project = DocManager.Inst.Project;
            if (await WarnToSave(project)) {
                var name = System.IO.Path.GetFileNameWithoutExtension(project.FilePath);
                var path = System.IO.Path.GetDirectoryName(project.FilePath);
                path = System.IO.Path.Combine(path!, "Export");
                path = System.IO.Path.Combine(path!, $"{name}.wav");
                PlaybackManager.Inst.RenderToFiles(project, path);
            }
        }

        async void OnMenuExportWavTo(object sender, RoutedEventArgs args) {
            var project = DocManager.Inst.Project;
            var dialog = new SaveFileDialog() {
                DefaultExtension = "wav",
                Filters = new List<FileDialogFilter>() {
                    new FileDialogFilter() {
                        Extensions = new List<string>(){ "wav" },
                    },
                },
            };
            var file = await dialog.ShowAsync(this);
            if (!string.IsNullOrEmpty(file)) {
                PlaybackManager.Inst.RenderToFiles(project, file);
            }
        }

        async void OnMenuExportDsTo(object sender, RoutedEventArgs e) {
            var project = DocManager.Inst.Project;
            var dialog = new SaveFileDialog() {
                DefaultExtension = "ds",
                Filters = new List<FileDialogFilter>() {
                    new FileDialogFilter() {
                        Extensions = new List<string>(){ "ds" },
                    },
                },
            };
            var file = await dialog.ShowAsync(this);
            if (!string.IsNullOrEmpty(file)) {
                for (var i = 0; i < project.parts.Count; i++) {
                    var part = project.parts[i];
                    if (part is UVoicePart voicePart) {
                        var savePath =  PathManager.Inst.GetPartSavePath(file, i)[..^4]+".ds";
                        DiffSingerScript.SavePart(project, voicePart, savePath);
                        DocManager.Inst.ExecuteCmd(new ProgressBarNotification(0, $"{savePath}."));
                    }
                }
            }
        }

        async void OnMenuExportDsV2To(object sender, RoutedEventArgs e) {
            var project = DocManager.Inst.Project;
            var dialog = new SaveFileDialog() {
                DefaultExtension = "ds",
                Filters = new List<FileDialogFilter>() {
                    new FileDialogFilter() {
                        Extensions = new List<string>(){ "ds" },
                    },
                },
            };
            var file = await dialog.ShowAsync(this);
            if (!string.IsNullOrEmpty(file)) {
                for (var i = 0; i < project.parts.Count; i++) {
                    var part = project.parts[i];
                    if (part is UVoicePart voicePart) {
                        var savePath =  PathManager.Inst.GetPartSavePath(file, i)[..^4]+".ds";
                        DiffSingerScript.SavePart(project, voicePart, savePath, true);
                        DocManager.Inst.ExecuteCmd(new ProgressBarNotification(0, $"{savePath}."));
                    }
                }
            }
        }

        async void OnMenuExportDsV2WithoutPitchTo(object sender, RoutedEventArgs e) {
            var project = DocManager.Inst.Project;
            var dialog = new SaveFileDialog() {
                DefaultExtension = "ds",
                Filters = new List<FileDialogFilter>() {
                    new FileDialogFilter() {
                        Extensions = new List<string>(){ "ds" },
                    },
                },
            };
            var file = await dialog.ShowAsync(this);
            if (!string.IsNullOrEmpty(file)) {
                for (var i = 0; i < project.parts.Count; i++) {
                    var part = project.parts[i];
                    if (part is UVoicePart voicePart) {
                        var savePath =  PathManager.Inst.GetPartSavePath(file, i)[..^4]+".ds";
                        DiffSingerScript.SavePart(project, voicePart, savePath, true, false);
                        DocManager.Inst.ExecuteCmd(new ProgressBarNotification(0, $"{savePath}."));
                    }
                }
            }
        }

        async void OnMenuExportUst(object sender, RoutedEventArgs e) {
            var project = DocManager.Inst.Project;
            if (await WarnToSave(project)) {
                var name = System.IO.Path.GetFileNameWithoutExtension(project.FilePath);
                var path = System.IO.Path.GetDirectoryName(project.FilePath);
                path = System.IO.Path.Combine(path!, "Export");
                path = System.IO.Path.Combine(path!, $"{name}.ust");
                for (var i = 0; i < project.parts.Count; i++) {
                    var part = project.parts[i];
                    if (part is UVoicePart voicePart) {
                        var savePath = PathManager.Inst.GetPartSavePath(path, i);
                        Ust.SavePart(project, voicePart, savePath);
                        DocManager.Inst.ExecuteCmd(new ProgressBarNotification(0, $"{savePath}."));
                    }
                }
            }
        }

        async void OnMenuExportUstTo(object sender, RoutedEventArgs e) {
            var project = DocManager.Inst.Project;
            var dialog = new SaveFileDialog() {
                DefaultExtension = "ust",
                Filters = new List<FileDialogFilter>() {
                    new FileDialogFilter() {
                        Extensions = new List<string>(){ "ust" },
                    },
                },
            };
            var file = await dialog.ShowAsync(this);
            if (!string.IsNullOrEmpty(file)) {
                for (var i = 0; i < project.parts.Count; i++) {
                    var part = project.parts[i];
                    if (part is UVoicePart voicePart) {
                        var savePath = PathManager.Inst.GetPartSavePath(file, i);
                        Ust.SavePart(project, voicePart, savePath);
                        DocManager.Inst.ExecuteCmd(new ProgressBarNotification(0, $"{savePath}."));
                    }
                }
            }
        }

        async void OnMenuExportMidi(object sender, RoutedEventArgs e) {
            var project = DocManager.Inst.Project;
            var dialog = new SaveFileDialog() {
                DefaultExtension = "mid",
                Filters = new List<FileDialogFilter>() {
                    new FileDialogFilter() {
                        Extensions = new List<string>(){ "mid" },
                    },
                },
            };
            var file = await dialog.ShowAsync(this);
            if (!string.IsNullOrEmpty(file)) {
                MidiWriter.Save(file, project);
            }
        }

        private async Task<bool> WarnToSave(UProject project) {
            if (string.IsNullOrEmpty(project.FilePath)) {
                await MessageBox.Show(
                    this,
                    ThemeManager.GetString("dialogs.export.savefirst"),
                    ThemeManager.GetString("dialogs.export.caption"),
                    MessageBox.MessageBoxButtons.Ok);
                return false;
            }
            return true;
        }

        void OnMenuExpressionss(object sender, RoutedEventArgs args) {
            var dialog = new ExpressionsDialog() {
                DataContext = new ExpressionsViewModel(),
            };
            dialog.ShowDialog(this);
            if (dialog.Position.Y < 0) {
                dialog.Position = dialog.Position.WithY(0);
            }
        }

        void OnMenuSingers(object sender, RoutedEventArgs args) {
            OpenSingersWindow();
        }

        public void OpenSingersWindow() {
            var lifetime = Application.Current?.ApplicationLifetime as IClassicDesktopStyleApplicationLifetime;
            if (lifetime == null) {
                return;
            }
            var dialog = lifetime.Windows.FirstOrDefault(w => w is SingersDialog);
            if (dialog == null) {
                USinger? singer = null;
                if (viewModel.TracksViewModel.SelectedParts.Count > 0) {
                    singer = viewModel.TracksViewModel.Tracks[viewModel.TracksViewModel.SelectedParts.First().trackNo].Singer;
                }
                if(singer == null && viewModel.TracksViewModel.Tracks.Count > 0) {
                    singer = viewModel.TracksViewModel.Tracks.First().Singer;
                }
                dialog = new SingersDialog() {
                    DataContext = new SingersViewModel(singer),
                };
                dialog.Show();
            }
            dialog.Activate();
            if (dialog.Position.Y < 0) {
                dialog.Position = dialog.Position.WithY(0);
            }
        }

        async void OnMenuInstallSinger(object sender, RoutedEventArgs args) {
            var dialog = new OpenFileDialog() {
                Filters = new List<FileDialogFilter>() {
                    new FileDialogFilter() {
                        Name = "Archive File",
                        Extensions = new List<string>(){ "zip", "rar", "uar", "vogeon", "dsvocoder" },
                    },
                },
                AllowMultiple = false,
            };
            var files = await dialog.ShowAsync(this);
            if (files == null || files.Length != 1) {
                return;
            }
            if (files[0].EndsWith(Core.Vogen.VogenSingerInstaller.FileExt)) {
                Core.Vogen.VogenSingerInstaller.Install(files[0]);
                return;
            }
            if (files[0].EndsWith(Core.DiffSinger.DiffSingerDependencyInstaller.FileExt)) {
                Core.DiffSinger.DiffSingerDependencyInstaller.Install(files[0]);
                return;
            }
            try {
                var setup = new SingerSetupDialog() {
                    DataContext = new SingerSetupViewModel() {
                        ArchiveFilePath = files[0],
                    },
                };
                _ = setup.ShowDialog(this);
                if (setup.Position.Y < 0) {
                    setup.Position = setup.Position.WithY(0);
                }
            } catch (Exception e) {
                _ = MessageBox.ShowError(this, e);
            }
        }

        void OnMenuPreferences(object sender, RoutedEventArgs args) {
            var dialog = new PreferencesDialog() {
                DataContext = new PreferencesViewModel(),
            };
            dialog.ShowDialog(this);
            if (dialog.Position.Y < 0) {
                dialog.Position = dialog.Position.WithY(0);
            }
        }

        void OnMenuClearCache(object sender, RoutedEventArgs args) {
            Task.Run(() => {
                DocManager.Inst.ExecuteCmd(new ProgressBarNotification(0, "Clearing cache..."));
                PathManager.Inst.ClearCache();
                DocManager.Inst.ExecuteCmd(new ProgressBarNotification(0, "Cache cleared."));
            });
        }

        void OnMenuDebugWindow(object sender, RoutedEventArgs args) {
            var desktop = Application.Current?.ApplicationLifetime as IClassicDesktopStyleApplicationLifetime;
            if (desktop == null) {
                return;
            }
            var window = desktop.Windows.FirstOrDefault(w => w is DebugWindow);
            if (window == null) {
                window = new DebugWindow();
            }
            window.Show();
        }

        void OnMenuPhoneticAssistant(object sender, RoutedEventArgs args) {
            var desktop = Application.Current?.ApplicationLifetime as IClassicDesktopStyleApplicationLifetime;
            if (desktop == null) {
                return;
            }
            var window = desktop.Windows.FirstOrDefault(w => w is PhoneticAssistant);
            if (window == null) {
                window = new PhoneticAssistant();
            }
            window.Show();
        }

        void OnMenuCheckUpdate(object sender, RoutedEventArgs args) {
            var dialog = new UpdaterDialog();
            dialog.ViewModel.CloseApplication =
                () => (Application.Current?.ApplicationLifetime as IControlledApplicationLifetime)?.Shutdown();
            dialog.ShowDialog(this);
        }

        void OnMenuLogsLocation(object sender, RoutedEventArgs args) {
            try {
                OS.OpenFolder(PathManager.Inst.LogsPath);
            } catch (Exception e) {
                DocManager.Inst.ExecuteCmd(new ErrorMessageNotification(e));
            }
        }

        void OnMenuReportIssue(object sender, RoutedEventArgs args) {
            try {
                OS.OpenWeb("https://github.com/stakira/OpenUtau/issues");
            } catch (Exception e) {
                DocManager.Inst.ExecuteCmd(new ErrorMessageNotification(e));
            }
        }

        void OnMenuWiki(object sender, RoutedEventArgs args) {
            try {
                OS.OpenWeb("https://github.com/stakira/OpenUtau/wiki/Getting-Started");
            } catch (Exception e) {
                DocManager.Inst.ExecuteCmd(new ErrorMessageNotification(e));
            }
        }

        void OnMenuLayoutVSplit11(object sender, RoutedEventArgs args) => LayoutSplit(null, 1.0 / 2);
        void OnMenuLayoutVSplit12(object sender, RoutedEventArgs args) => LayoutSplit(null, 1.0 / 3);
        void OnMenuLayoutVSplit13(object sender, RoutedEventArgs args) => LayoutSplit(null, 1.0 / 4);
        void OnMenuLayoutHSplit11(object sender, RoutedEventArgs args) => LayoutSplit(1.0 / 2, null);
        void OnMenuLayoutHSplit12(object sender, RoutedEventArgs args) => LayoutSplit(1.0 / 3, null);
        void OnMenuLayoutHSplit13(object sender, RoutedEventArgs args) => LayoutSplit(1.0 / 4, null);

        private void LayoutSplit(double? x, double? y) {
            var wa = Screens.Primary.WorkingArea;
            WindowState = WindowState.Normal;
            double titleBarHeight = 20;
            if (FrameSize != null) {
                double borderThickness = (FrameSize!.Value.Width - ClientSize.Width) / 2;
                titleBarHeight = FrameSize!.Value.Height - ClientSize.Height - borderThickness;
            }
            Position = new PixelPoint(0, 0);
            Width = x != null ? wa.Size.Width * x.Value : wa.Size.Width;
            Height = (y != null ? wa.Size.Height * y.Value : wa.Size.Height) - titleBarHeight;
            if (pianoRollWindow != null) {
                pianoRollWindow.Position = new PixelPoint(x != null ? (int)Width : 0, y != null ? (int)(Height + (OS.IsMacOS() ? 25 : titleBarHeight)) : 0);
                pianoRollWindow.Width = x != null ? wa.Size.Width - Width : wa.Size.Width;
                pianoRollWindow.Height = (y != null ? wa.Size.Height - (Height + titleBarHeight) : wa.Size.Height) - titleBarHeight;
            }
        }

        void OnKeyDown(object sender, KeyEventArgs args) {
            if (!splashDone) {
                return;
            }
            var tracksVm = viewModel.TracksViewModel;
            if (args.KeyModifiers == KeyModifiers.None) {
                args.Handled = true;
                switch (args.Key) {
                    case Key.Delete: viewModel.TracksViewModel.DeleteSelectedParts(); break;
                    case Key.Space: PlayOrPause(); break;
                    case Key.Home: viewModel.PlaybackViewModel.MovePlayPos(0); break;
                    case Key.End:
                        if (viewModel.TracksViewModel.Parts.Count > 0) {
                            int endTick = viewModel.TracksViewModel.Parts.Max(part => part.End);
                            viewModel.PlaybackViewModel.MovePlayPos(endTick);
                        }
                        break;
                    default:
                        args.Handled = false;
                        break;
                }
            } else if (args.KeyModifiers == KeyModifiers.Alt) {
                args.Handled = true;
                switch (args.Key) {
                    case Key.F4:
                        (Application.Current?.ApplicationLifetime as IControlledApplicationLifetime)?.Shutdown();
                        break;
                    default:
                        args.Handled = false;
                        break;
                }
            } else if (args.KeyModifiers == cmdKey) {
                args.Handled = true;
                switch (args.Key) {
                    case Key.A: viewModel.TracksViewModel.SelectAllParts(); break;
                    case Key.N: NewProject(); break;
                    case Key.O: Open(); break;
                    case Key.S: _ = Save(); break;
                    case Key.Z: viewModel.Undo(); break;
                    case Key.Y: viewModel.Redo(); break;
                    case Key.C: tracksVm.CopyParts(); break;
                    case Key.X: tracksVm.CutParts(); break;
                    case Key.V: tracksVm.PasteParts(); break;
                    default:
                        args.Handled = false;
                        break;
                }
            } else if (args.KeyModifiers == (cmdKey | KeyModifiers.Shift)) {
                args.Handled = true;
                switch (args.Key) {
                    case Key.Z: viewModel.Redo(); break;
                    case Key.S: _ = SaveAs(); break;
                    default:
                        args.Handled = false;
                        break;
                }
            }
        }

        async void OnDrop(object? sender, DragEventArgs args) {
            if (!args.Data.Contains(DataFormats.FileNames)) {
                return;
            }
            string file = args.Data.GetFileNames()?.FirstOrDefault() ?? string.Empty;
            if (string.IsNullOrEmpty(file)) {
                return;
            }
            var ext = System.IO.Path.GetExtension(file);
            if (ext == ".ustx" || ext == ".ust" || ext == ".vsqx") {
                if (!DocManager.Inst.ChangesSaved && !await AskIfSaveAndContinue()) {
                    return;
                }
                try {
                    viewModel.OpenProject(new string[] { file });
                } catch (Exception e) {
                    Log.Error(e, $"Failed to open file {file}");
                    _ = await MessageBox.ShowError(this, e);
                }
            } else if (ext == ".mid") {
                try {
                    viewModel.ImportMidi(file);
                } catch (Exception e) {
                    Log.Error(e, "Failed to import midi");
                    _ = await MessageBox.ShowError(this, e);
                }
            } else if (ext == ".zip" || ext == ".rar" || ext == ".uar") {
                var setup = new SingerSetupDialog() {
                    DataContext = new SingerSetupViewModel() {
                        ArchiveFilePath = file,
                    },
                };
                _ = setup.ShowDialog(this);
                if (setup.Position.Y < 0) {
                    setup.Position = setup.Position.WithY(0);
                }
            } else if (ext == Core.Vogen.VogenSingerInstaller.FileExt) {
                Core.Vogen.VogenSingerInstaller.Install(file);
<<<<<<< HEAD
            } else if (ext == ".dll") {
                Core.Api.PhonemizerInstaller.Install(file);
            } else if (ext == ".exe") {
                var setup = new ExeSetupDialog() {
                    DataContext = new ExeSetupViewModel(file)
                };
                _ = setup.ShowDialog(this);
                if (setup.Position.Y < 0) {
                    setup.Position = setup.Position.WithY(0);
                }
=======
            } else if (ext == Core.DiffSinger.DiffSingerDependencyInstaller.FileExt) {
                Core.DiffSinger.DiffSingerDependencyInstaller.Install(file);
>>>>>>> d9c871ee
            } else if (ext == ".mp3" || ext == ".wav" || ext == ".ogg" || ext == ".flac") {
                try {
                    viewModel.ImportAudio(file);
                } catch (Exception e) {
                    Log.Error(e, "Failed to import audio");
                    _ = await MessageBox.ShowError(this, e);
                }
            }
        }

        void OnPlayOrPause(object sender, RoutedEventArgs args) {
            PlayOrPause();
        }

        void PlayOrPause() {
            try {
                viewModel.PlaybackViewModel.PlayOrPause();
            } catch (Core.Render.NoResamplerException _) {
                MessageBox.Show(
                   this,
                   ThemeManager.GetString("dialogs.noresampler.message"),
                   ThemeManager.GetString("dialogs.noresampler.caption"),
                   MessageBox.MessageBoxButtons.Ok);
            } catch (Core.Render.NoWavtoolException _) {
                MessageBox.Show(
                   this,
                   ThemeManager.GetString("dialogs.noresampler.message"),
                   ThemeManager.GetString("dialogs.noresampler.caption"),
                   MessageBox.MessageBoxButtons.Ok);
            } catch (Exception e) {
                MessageBox.ShowError(this, e);
            }
        }

        public void HScrollPointerWheelChanged(object sender, PointerWheelEventArgs args) {
            var scrollbar = (ScrollBar)sender;
            scrollbar.Value = Math.Max(scrollbar.Minimum, Math.Min(scrollbar.Maximum, scrollbar.Value - scrollbar.SmallChange * args.Delta.Y));
        }

        public void VScrollPointerWheelChanged(object sender, PointerWheelEventArgs args) {
            var scrollbar = (ScrollBar)sender;
            scrollbar.Value = Math.Max(scrollbar.Minimum, Math.Min(scrollbar.Maximum, scrollbar.Value - scrollbar.SmallChange * args.Delta.Y));
        }

        public void TimelinePointerWheelChanged(object sender, PointerWheelEventArgs args) {
            var canvas = (Canvas)sender;
            var position = args.GetCurrentPoint((IVisual)sender).Position;
            var size = canvas.Bounds.Size;
            position = position.WithX(position.X / size.Width).WithY(position.Y / size.Height);
            viewModel.TracksViewModel.OnXZoomed(position, 0.1 * args.Delta.Y);
        }

        public void ViewScalerPointerWheelChanged(object sender, PointerWheelEventArgs args) {
            viewModel.TracksViewModel.OnYZoomed(new Point(0, 0.5), 0.1 * args.Delta.Y);
        }

        public void TimelinePointerPressed(object sender, PointerPressedEventArgs args) {
            var canvas = (Canvas)sender;
            var point = args.GetCurrentPoint(canvas);
            if (point.Properties.IsLeftButtonPressed) {
                args.Pointer.Capture(canvas);
                viewModel.TracksViewModel.PointToLineTick(point.Position, out int left, out int right);
                viewModel.PlaybackViewModel.MovePlayPos(left);
            } else if (point.Properties.IsRightButtonPressed) {
                int tick = viewModel.TracksViewModel.PointToTick(point.Position);
                viewModel.RefreshTimelineContextMenu(tick);
            }
        }

        public void TimelinePointerMoved(object sender, PointerEventArgs args) {
            var canvas = (Canvas)sender;
            var point = args.GetCurrentPoint(canvas);
            if (point.Properties.IsLeftButtonPressed) {
                viewModel.TracksViewModel.PointToLineTick(point.Position, out int left, out int right);
                viewModel.PlaybackViewModel.MovePlayPos(left);
            }
        }

        public void TimelinePointerReleased(object sender, PointerReleasedEventArgs args) {
            args.Pointer.Capture(null);
        }

        public void PartsCanvasPointerPressed(object sender, PointerPressedEventArgs args) {
            var canvas = (Canvas)sender;
            var point = args.GetCurrentPoint(canvas);
            var control = canvas.InputHitTest(point.Position);
            if (partEditState != null) {
                return;
            }
            if (point.Properties.IsLeftButtonPressed) {
                if (args.KeyModifiers == cmdKey) {
                    partEditState = new PartSelectionEditState(canvas, viewModel, GetSelectionBox(canvas));
                    Cursor = ViewConstants.cursorCross;
                } else if (control == canvas) {
                    viewModel.TracksViewModel.DeselectParts();
                    var part = viewModel.TracksViewModel.MaybeAddPart(point.Position);
                    if (part != null) {
                        // Start moving right away
                        partEditState = new PartMoveEditState(canvas, viewModel, part);
                        Cursor = ViewConstants.cursorSizeAll;
                    }
                } else if (control is PartControl partControl) {
                    bool isVoice = partControl.part is UVoicePart;
                    bool isWave = partControl.part is UWavePart;
                    bool trim = point.Position.X > partControl.Bounds.Right - ViewConstants.ResizeMargin;
                    bool skip = point.Position.X < partControl.Bounds.Left + ViewConstants.ResizeMargin;
                    if (isVoice && trim) {
                        partEditState = new PartResizeEditState(canvas, viewModel, partControl.part);
                        Cursor = ViewConstants.cursorSizeWE;
                    } else if (isWave && skip) {
                        // TODO
                    } else if (isWave && trim) {
                        // TODO
                    } else {
                        partEditState = new PartMoveEditState(canvas, viewModel, partControl.part);
                        Cursor = ViewConstants.cursorSizeAll;
                    }
                }
            } else if (point.Properties.IsRightButtonPressed) {
                if (control is PartControl partControl) {
                    if (!viewModel.TracksViewModel.SelectedParts.Contains(partControl.part)) {
                        viewModel.TracksViewModel.DeselectParts();
                        viewModel.TracksViewModel.SelectPart(partControl.part);
                    }
                    if (partsContextMenu != null && viewModel.TracksViewModel.SelectedParts.Count > 0) {
                        partsContextMenu.DataContext = new PartsContextMenuArgs {
                            Part = partControl.part,
                            PartDeleteCommand = viewModel.PartDeleteCommand,
                            PartReplaceAudioCommand = PartReplaceAudioCommand,
                            PartRenameCommand = PartRenameCommand,
                        };
                        shouldOpenPartsContextMenu = true;
                    }
                } else {
                    viewModel.TracksViewModel.DeselectParts();
                }
            } else if (point.Properties.IsMiddleButtonPressed) {
                partEditState = new PartPanningState(canvas, viewModel);
                Cursor = ViewConstants.cursorHand;
            }
            if (partEditState != null) {
                partEditState.Begin(point.Pointer, point.Position);
                partEditState.Update(point.Pointer, point.Position);
            }
        }

        private Rectangle GetSelectionBox(Canvas canvas) {
            if (selectionBox != null) {
                return selectionBox;
            }
            selectionBox = new Rectangle() {
                Stroke = ThemeManager.ForegroundBrush,
                StrokeThickness = 2,
                Fill = ThemeManager.TickLineBrushLow,
                // radius = 8
                IsHitTestVisible = false,
            };
            canvas.Children.Add(selectionBox);
            selectionBox.ZIndex = 1000;
            return selectionBox;
        }

        public void PartsCanvasPointerMoved(object sender, PointerEventArgs args) {
            var canvas = (Canvas)sender;
            var point = args.GetCurrentPoint(canvas);
            if (partEditState != null) {
                partEditState.Update(point.Pointer, point.Position);
                return;
            }
            var control = canvas.InputHitTest(point.Position);
            if (control is PartControl partControl) {
                bool isVoice = partControl.part is UVoicePart;
                bool isWave = partControl.part is UWavePart;
                bool trim = point.Position.X > partControl.Bounds.Right - ViewConstants.ResizeMargin;
                bool skip = point.Position.X < partControl.Bounds.Left + ViewConstants.ResizeMargin;
                if (isVoice && trim) {
                    Cursor = ViewConstants.cursorSizeWE;
                } else if (isWave && (skip || trim)) {
                    Cursor = null; // TODO
                } else {
                    Cursor = null;
                }
            } else {
                Cursor = null;
            }
        }

        public void PartsCanvasPointerReleased(object sender, PointerReleasedEventArgs args) {
            if (partEditState != null) {
                if (partEditState.MouseButton != args.InitialPressMouseButton) {
                    return;
                }
                var canvas = (Canvas)sender;
                var point = args.GetCurrentPoint(canvas);
                partEditState.Update(point.Pointer, point.Position);
                partEditState.End(point.Pointer, point.Position);
                partEditState = null;
                Cursor = null;
            }
            if (openPianoRollWindow) {
                pianoRollWindow?.Show();
                pianoRollWindow?.Activate();
                openPianoRollWindow = false;
            }
        }

        public void PartsCanvasDoubleTapped(object sender, RoutedEventArgs args) {
            if (!(sender is Canvas canvas)) {
                return;
            }
            var e = (TappedEventArgs)args;
            var control = canvas.InputHitTest(e.GetPosition(canvas));
            if (control is PartControl partControl && partControl.part is UVoicePart) {
                if (pianoRollWindow == null) {
                    pianoRollWindow = new PianoRollWindow() {
                        MainWindow = this,
                    };
                    pianoRollWindow.ViewModel.PlaybackViewModel = viewModel.PlaybackViewModel;
                }
                // Workaround for new window losing focus.
                openPianoRollWindow = true;
                int tick = viewModel.TracksViewModel.PointToTick(e.GetPosition(canvas));
                DocManager.Inst.ExecuteCmd(new LoadPartNotification(partControl.part, DocManager.Inst.Project, tick));
            }
        }

        public void PartsCanvasPointerWheelChanged(object sender, PointerWheelEventArgs args) {
            var delta = args.Delta;
            if (args.KeyModifiers == KeyModifiers.None || args.KeyModifiers == KeyModifiers.Shift) {
                if (delta.X != 0) {
                    var scrollbar = this.FindControl<ScrollBar>("HScrollBar");
                    scrollbar.Value = Math.Max(scrollbar.Minimum,
                        Math.Min(scrollbar.Maximum, scrollbar.Value - scrollbar.SmallChange * delta.X));
                }
                if (delta.Y != 0) {
                    var scrollbar = this.FindControl<ScrollBar>("VScrollBar");
                    scrollbar.Value = Math.Max(scrollbar.Minimum,
                        Math.Min(scrollbar.Maximum, scrollbar.Value - scrollbar.SmallChange * delta.Y));
                }
            } else if (args.KeyModifiers == KeyModifiers.Alt) {
                var scaler = this.FindControl<ViewScaler>("VScaler");
                ViewScalerPointerWheelChanged(scaler, args);
            } else if (args.KeyModifiers == cmdKey) {
                var timelineCanvas = this.FindControl<Canvas>("TimelineCanvas");
                TimelinePointerWheelChanged(timelineCanvas, args);
            }
            if (partEditState != null) {
                var point = args.GetCurrentPoint(partEditState.canvas);
                partEditState.Update(point.Pointer, point.Position);
            }
        }

        public void PartsContextMenuOpening(object sender, CancelEventArgs args) {
            if (shouldOpenPartsContextMenu) {
                shouldOpenPartsContextMenu = false;
            } else {
                args.Cancel = true;
            }
        }

        public void PartsContextMenuClosing(object sender, CancelEventArgs args) {
            if (partsContextMenu != null) {
                partsContextMenu.DataContext = null;
            }
        }

        void RenamePart(UPart part) {
            var dialog = new TypeInDialog();
            dialog.Title = ThemeManager.GetString("context.part.rename");
            dialog.SetText(part.name);
            dialog.onFinish = name => {
                if (!string.IsNullOrWhiteSpace(name) && name != part.name) {
                    if (!string.IsNullOrWhiteSpace(name) && name != part.name) {
                        DocManager.Inst.StartUndoGroup();
                        DocManager.Inst.ExecuteCmd(new RenamePartCommand(DocManager.Inst.Project, part, name));
                        DocManager.Inst.EndUndoGroup();
                    }
                }
            };
            dialog.ShowDialog(this);
        }

        async void ReplaceAudio(UPart part) {
            var dialog = new OpenFileDialog() {
                Filters = new List<FileDialogFilter>() {
                    new FileDialogFilter() {
                        Name = "Audio Files",
                        Extensions = Wave.FileExtensions,
                    },
                },
                AllowMultiple = false,
            };
            var files = await dialog.ShowAsync(this);
            if (files == null || files.Length != 1) {
                return;
            }
            UWavePart newPart = new UWavePart() {
                FilePath = files[0],
                trackNo = part.trackNo,
                position = part.position
            };
            newPart.Load(DocManager.Inst.Project);
            DocManager.Inst.StartUndoGroup();
            DocManager.Inst.ExecuteCmd(new ReplacePartCommand(DocManager.Inst.Project, part, newPart));
            DocManager.Inst.EndUndoGroup();
        }

        public async void WindowClosing(object? sender, CancelEventArgs e) {
            if (forceClose || DocManager.Inst.ChangesSaved) {
                return;
            }
            e.Cancel = true;
            if (!await AskIfSaveAndContinue()) {
                return;
            }
            pianoRollWindow?.Close();
            forceClose = true;
            Close();
        }

        private async Task<bool> AskIfSaveAndContinue() {
            var result = await MessageBox.Show(
                this,
                ThemeManager.GetString("dialogs.exitsave.message"),
                ThemeManager.GetString("dialogs.exitsave.caption"),
                MessageBox.MessageBoxButtons.YesNoCancel);
            switch (result) {
                case MessageBox.MessageBoxResult.Yes:
                    await Save();
                    goto case MessageBox.MessageBoxResult.No;
                case MessageBox.MessageBoxResult.No:
                    return true; // Continue.
                default:
                    return false; // Cancel.
            }
        }

        public void OnNext(UCommand cmd, bool isUndo) {
            if (cmd is ErrorMessageNotification notif) {
                MessageBox.ShowError(this, notif.message, notif.e);
            }
        }
    }
}<|MERGE_RESOLUTION|>--- conflicted
+++ resolved
@@ -807,7 +807,6 @@
                 }
             } else if (ext == Core.Vogen.VogenSingerInstaller.FileExt) {
                 Core.Vogen.VogenSingerInstaller.Install(file);
-<<<<<<< HEAD
             } else if (ext == ".dll") {
                 Core.Api.PhonemizerInstaller.Install(file);
             } else if (ext == ".exe") {
@@ -818,10 +817,8 @@
                 if (setup.Position.Y < 0) {
                     setup.Position = setup.Position.WithY(0);
                 }
-=======
             } else if (ext == Core.DiffSinger.DiffSingerDependencyInstaller.FileExt) {
                 Core.DiffSinger.DiffSingerDependencyInstaller.Install(file);
->>>>>>> d9c871ee
             } else if (ext == ".mp3" || ext == ".wav" || ext == ".ogg" || ext == ".flac") {
                 try {
                     viewModel.ImportAudio(file);

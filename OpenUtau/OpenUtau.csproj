--- conflicted
+++ resolved
@@ -1,125 +1,3 @@
-<<<<<<< HEAD
-﻿<Project Sdk="Microsoft.NET.Sdk">
-  <PropertyGroup Condition=" '$(OS)' == 'Windows_NT' ">
-    <TargetFramework>net6.0-windows</TargetFramework>
-  </PropertyGroup>
-  <PropertyGroup Condition=" '$(OS)' != 'Windows_NT' ">
-    <TargetFramework>net6.0</TargetFramework>
-  </PropertyGroup>
-  <PropertyGroup>
-    <OutputType>WinExe</OutputType>
-    <SatelliteResourceLanguages>none</SatelliteResourceLanguages>
-    <Nullable>enable</Nullable>
-    <TreatWarningsAsErrors>true</TreatWarningsAsErrors>
-    <Version>0.0.0</Version>
-    <ApplicationIcon>Assets\open-utau.ico</ApplicationIcon>
-    <PublishReadyToRun>true</PublishReadyToRun>
-    <DebugType>embedded</DebugType>
-    <StartupObject />
-  </PropertyGroup>
-  <PropertyGroup>
-    <CFBundleName>OpenUtau</CFBundleName>
-    <CFBundleDisplayName>OpenUtau</CFBundleDisplayName>
-    <CFBundleIdentifier>com.stakira.openutau</CFBundleIdentifier>
-    <CFBundleVersion>0.0.0</CFBundleVersion>
-    <CFBundleShortVersionString>0.0.0</CFBundleShortVersionString>
-    <CFBundlePackageType>APPL</CFBundlePackageType>
-    <CFBundleSignature>????</CFBundleSignature>
-    <CFBundleExecutable>OpenUtau</CFBundleExecutable>
-    <CFBundleIconFile>OpenUtau.icns</CFBundleIconFile>
-    <NSPrincipalClass>NSApplication</NSPrincipalClass>
-    <NSHighResolutionCapable>true</NSHighResolutionCapable>
-        <CFBundleDocumentTypes>
-        <array>
-            <dict>
-                <key>CFBundleTypeName</key>
-                <string>OpenUtau Sequence File</string>
-                <key>CFBundleTypeExtensions</key>
-                <array>
-                    <string>ustx</string>
-                </array>
-                <key>CFBundleTypeIconFile</key>
-                <string>OpenUtau.icns</string>
-                <key>CFBundleTypeRole</key>
-                <string>Editor</string>
-                <key>LSItemContentTypes</key>
-                <array>
-                    <string>com.stakira.openutau.ustx</string>
-                </array>
-            </dict>
-        </array>          
-  </CFBundleDocumentTypes>
-  </PropertyGroup>
-  <ItemGroup>
-    <AvaloniaResource Include="Assets\**" />
-  </ItemGroup>
-  <ItemGroup>
-    <PackageReference Include="Avalonia.Themes.Fluent" Version="11.0.4" />
-    <PackageReference Include="Dotnet.Bundle" Version="0.9.13" />
-    <PackageReference Include="NetSparkleUpdater.SparkleUpdater" Version="2.2.3" />
-    <PackageReference Include="ReactiveUI.Fody" Version="18.3.1" />
-    <PackageReference Include="Avalonia" Version="11.0.4" />
-    <PackageReference Include="Avalonia.Controls.DataGrid" Version="11.0.4" />
-    <PackageReference Include="Avalonia.Desktop" Version="11.0.4" />
-    <PackageReference Include="Avalonia.Diagnostics" Version="11.0.4" />
-    <PackageReference Include="Avalonia.ReactiveUI" Version="11.0.4" />
-    <PackageReference Include="Serilog" Version="3.1.1" />
-    <PackageReference Include="Serilog.Sinks.Console" Version="5.0.1" />
-    <PackageReference Include="Serilog.Sinks.Debug" Version="2.0.0" />
-    <PackageReference Include="Serilog.Sinks.File" Version="5.0.0" />
-    <PackageReference Include="System.Text.Json" Version="8.0.4" />
-  </ItemGroup>
-  <ItemGroup>
-    <ProjectReference Include="..\OpenUtau.Core\OpenUtau.Core.csproj" />
-    <ProjectReference Include="..\OpenUtau.Plugin.Builtin\OpenUtau.Plugin.Builtin.csproj" />
-  </ItemGroup>
-  <ItemGroup Condition="'$(Configuration)'=='DEBUG'">
-    <None Include="..\runtimes\**" CopyToOutputDirectory="PreserveNewest" LinkBase="runtimes\" />
-  </ItemGroup>
-  <ItemGroup Condition="'$(RuntimeIdentifier)' == 'win-x64'">
-    <None Include="..\runtimes\win-x64\native\**" CopyToOutputDirectory="PreserveNewest" LinkBase="." />
-    <None Include="..\Microsoft.AI.DirectML\bin\x64-win\DirectML.dll" CopyToOutputDirectory="PreserveNewest" LinkBase="." />
-  </ItemGroup>
-  <ItemGroup Condition="'$(RuntimeIdentifier)' == 'win-x86'">
-    <None Include="..\runtimes\win-x86\native\**" CopyToOutputDirectory="PreserveNewest" LinkBase="." />
-    <None Include="..\Microsoft.AI.DirectML\bin\x86-win\DirectML.dll" CopyToOutputDirectory="PreserveNewest" LinkBase="." />
-  </ItemGroup>
-  <ItemGroup Condition="'$(RuntimeIdentifier)' == 'osx.10.14-x64'">
-    <None Include="..\runtimes\osx\native\**" CopyToOutputDirectory="PreserveNewest" LinkBase="." />
-  </ItemGroup>
-  <ItemGroup Condition="'$(RuntimeIdentifier)' == 'linux-x64'">
-    <None Include="..\runtimes\linux-x64\native\**" CopyToOutputDirectory="PreserveNewest" LinkBase="." />
-  </ItemGroup>
-  <ItemGroup>
-    <Compile Update="Controls\NotePropertyExpression.axaml.cs">
-      <DependentUpon>NotePropertyExpression.axaml</DependentUpon>
-    </Compile>
-    <Compile Update="Controls\NotePropertiesControl.axaml.cs">
-      <DependentUpon>NotePropertiesControl.axaml</DependentUpon>
-    </Compile>
-    <Compile Update="Resources\Resources.Designer.cs">
-      <DesignTime>True</DesignTime>
-      <AutoGen>True</AutoGen>
-      <DependentUpon>Resources.resx</DependentUpon>
-    </Compile>
-    <Compile Update="Views\PasteParamDialog.axaml.cs">
-      <DependentUpon>PasteParamDialog.axaml</DependentUpon>
-    </Compile>
-    <Compile Update="Views\TrackSettingsDialog.axaml.cs">
-      <DependentUpon>TrackSettingsDialog.axaml</DependentUpon>
-    </Compile>
-    <Compile Update="Views\TrackColorDialog.axaml.cs">
-      <DependentUpon>TrackColorDialog.axaml</DependentUpon>
-    </Compile>
-  </ItemGroup>
-  <ItemGroup>
-    <EmbeddedResource Update="Resources\Resources.resx">
-      <Generator>ResXFileCodeGenerator</Generator>
-      <LastGenOutput>Resources.Designer.cs</LastGenOutput>
-    </EmbeddedResource>
-  </ItemGroup>
-</Project>
-=======
 <Project Sdk="Microsoft.NET.Sdk">
   <PropertyGroup Condition=" '$(OS)' == 'Windows_NT' ">
     <TargetFramework>net6.0-windows</TargetFramework>
@@ -239,5 +117,4 @@
       <LastGenOutput>Resources.Designer.cs</LastGenOutput>
     </EmbeddedResource>
   </ItemGroup>
-</Project>
->>>>>>> 35225302
+</Project>
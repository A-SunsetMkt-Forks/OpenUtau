﻿using System;
using System.Collections.Generic;
using System.Linq;
using System.Text;
using System.Threading.Tasks;
using System.IO;
using System.Diagnostics;
using System.ComponentModel;

using OpenUtau.Core.USTx;
using OpenUtau.Core.ResamplerDriver;

namespace OpenUtau.Core.Render
{
    class ResamplerInterface
    {
        Action<SequencingSampleProvider> resampleDoneCallback;

        public void ResamplePart(UVoicePart part, UProject project,IResamplerDriver engine, Action<SequencingSampleProvider> resampleDoneCallback)
        {
            this.resampleDoneCallback = resampleDoneCallback;
            BackgroundWorker worker = new BackgroundWorker();
            worker.WorkerReportsProgress = true;
            worker.DoWork += worker_DoWork;
            worker.RunWorkerCompleted += worker_RunWorkerCompleted;
            worker.ProgressChanged += worker_ProgressChanged;
            worker.RunWorkerAsync(new Tuple<UVoicePart, UProject, IResamplerDriver>(part, project,engine));
        }

        private void worker_ProgressChanged(object sender, ProgressChangedEventArgs e)
        {
            DocManager.Inst.ExecuteCmd(new ProgressBarNotification(e.ProgressPercentage, (string)e.UserState));
        }

        private void worker_DoWork(object sender, DoWorkEventArgs e)
        {
            var args = e.Argument as Tuple<UVoicePart, UProject, IResamplerDriver>;
            var part = args.Item1;
            var project = args.Item2;
            var engine = args.Item3;
            e.Result = RenderAsync(part, project ,engine, sender as BackgroundWorker);
        }

        private void worker_RunWorkerCompleted(object sender, RunWorkerCompletedEventArgs e)
        {
            List<RenderItem> renderItems = e.Result as List<RenderItem>;
            List<RenderItemSampleProvider> renderItemSampleProviders = new List<RenderItemSampleProvider>();
            foreach (var item in renderItems) renderItemSampleProviders.Add(new RenderItemSampleProvider(item));
            DocManager.Inst.ExecuteCmd(new ProgressBarNotification(0, string.Format("")));
            resampleDoneCallback(new SequencingSampleProvider(renderItemSampleProviders));
        }

        private List<RenderItem> RenderAsync(UVoicePart part, UProject project,IResamplerDriver engine, BackgroundWorker worker)
        {
            List<RenderItem> renderItems = new List<RenderItem>();
            System.Diagnostics.Stopwatch watch = new Stopwatch();
            watch.Start();
            System.Diagnostics.Debug.WriteLine("Resampling start");
            lock (part)
            {
<<<<<<< HEAD
                string cacheDir = PathManager.Inst.GetCachePath(project.FilePath);
                string[] cacheFiles = Directory.EnumerateFiles(cacheDir).ToArray();
=======
>>>>>>> 5bfd2d6e
                int count = 0, i = 0;
                foreach (UNote note in part.Notes) foreach (UPhoneme phoneme in note.Phonemes) count++;

                foreach (UNote note in part.Notes)
                {
                    foreach (UPhoneme phoneme in note.Phonemes)
                    {
                        RenderItem item = BuildRenderItem(phoneme, part, project);
                        var sound = RenderCache.Inst.Get(item.HashParameters());

                        if (sound == null)
                        {
<<<<<<< HEAD
                            string cachefile = Path.Combine(cacheDir, string.Format("{0:x}.wav", item.HashParameters()));
                            if (!cacheFiles.Contains(cachefile))
                            {
                                System.Diagnostics.Debug.WriteLine("Sound {0:x} not found in cache, resampling {1}", item.HashParameters(), item.GetResamplerExeArgs());
                                ProcessStartInfo pinfo = new ProcessStartInfo(
                                    PathManager.Inst.GetTool1Path(),
                                    string.Format("{0} {1} {2}", item.RawFile, cachefile, item.GetResamplerExeArgs()));
                                pinfo.CreateNoWindow = true;
                                pinfo.UseShellExecute = false;
                                var p = Process.Start(pinfo);
                                p.WaitForExit();
                            }
                            else System.Diagnostics.Debug.WriteLine("Sound {0:x} found on disk {1}", item.HashParameters(), item.GetResamplerExeArgs());
                            sound = new CachedSound(cachefile);
=======
                            System.Diagnostics.Debug.WriteLine("Sound {0:x} resampling {1}", item.HashParameters(), item.GetResamplerExeArgs());
                            DriverModels.EngineInput engineArgs=DriverModels.CreateInputModel(item,0);
                            System.IO.Stream output=engine.DoResampler(engineArgs);
                            sound = new CachedSound(output);
>>>>>>> 5bfd2d6e
                            RenderCache.Inst.Put(item.HashParameters(), sound);
                        }
                        else System.Diagnostics.Debug.WriteLine("Sound {0} found in cache {1}", item.HashParameters(), item.GetResamplerExeArgs());

                        item.Sound = sound;
                        renderItems.Add(item);
                        worker.ReportProgress(100 * ++i / count, string.Format("Resampling \"{0}\" {1}/{2}", phoneme.Phoneme, i, count));
                    }
                }
            }
            watch.Stop();
            System.Diagnostics.Debug.WriteLine("Resampling end");
            System.Diagnostics.Debug.WriteLine("Total cache size {0:n0} bytes", RenderCache.Inst.TotalMemSize);
            System.Diagnostics.Debug.WriteLine("Total time {0} ms", watch.Elapsed.TotalMilliseconds);
            return renderItems;
        }

        private RenderItem BuildRenderItem(UPhoneme phoneme, UVoicePart part, UProject project)
        {
            USinger singer = project.Tracks[part.TrackNo].Singer;
            string rawfile = Lib.EncodingUtil.ConvertEncoding(singer.FileEncoding, singer.PathEncoding, phoneme.Oto.File);
            rawfile = Path.Combine(singer.Path, rawfile);

            double strechRatio = Math.Pow(2, 1.0 - (double)(int)phoneme.Parent.Expressions["velocity"].Data / 100);
            double length = phoneme.Oto.Preutter * strechRatio + phoneme.Envelope.Points[4].X;
            double requiredLength = Math.Ceiling(length / 50 + 1) * 50;
            double lengthAdjustment = phoneme.TailIntrude == 0 ? phoneme.Preutter : phoneme.Preutter - phoneme.TailIntrude + phoneme.TailOverlap;

            RenderItem item = new RenderItem()
            {
                // For resampler
                RawFile = rawfile,
                NoteNum = phoneme.Parent.NoteNum,
                Velocity = (int)phoneme.Parent.Expressions["velocity"].Data,
                Volume = (int)phoneme.Parent.Expressions["volume"].Data,
                StrFlags = phoneme.Parent.GetResamplerFlags(),
                PitchData = BuildPitchData(phoneme, part, project),
                RequiredLength = (int)requiredLength,
                Oto = phoneme.Oto,
				Tempo = project.BPM,

                // For connector
                SkipOver = phoneme.Oto.Preutter * strechRatio - phoneme.Preutter,
                PosMs = project.TickToMillisecond(part.PosTick + phoneme.Parent.PosTick + phoneme.PosTick) - phoneme.Preutter,
                DurMs = project.TickToMillisecond(phoneme.DurTick) + lengthAdjustment,
                Envelope = phoneme.Envelope.Points
            };

            return item;
        }

<<<<<<< HEAD
        private string BuildPitchArgs(UPhoneme phoneme, UVoicePart part, UProject project)
        {
            return string.Format("!{0} {1}", project.BPM, OpenUtau.Core.Util.Base64.Base64EncodeInt12(BuildPitchData(phoneme, part, project).ToArray()));
        }

=======
>>>>>>> 5bfd2d6e
        private List<int> BuildPitchData(UPhoneme phoneme, UVoicePart part, UProject project)
        {
            List<int> pitches = new List<int>();
            UNote lastNote = part.Notes.OrderByDescending(x => x).Where(x => x.CompareTo(phoneme.Parent) < 0).FirstOrDefault();
            UNote nextNote = part.Notes.Where(x => x.CompareTo(phoneme.Parent) > 0).FirstOrDefault();
            // Get relevant pitch points
            List<PitchPoint> pps = new List<PitchPoint>();

            bool lastNoteInvolved = lastNote != null && phoneme.Overlapped;
            bool nextNoteInvolved = nextNote != null && nextNote.Phonemes[0].Overlapped;

            double lastVibratoStartMs = 0;
            double lastVibratoEndMs = 0;
            double vibratoStartMs = 0;
            double vibratoEndMs = 0;

            if (lastNoteInvolved)
            {
                double offsetMs = DocManager.Inst.Project.TickToMillisecond(phoneme.Parent.PosTick - lastNote.PosTick);
                foreach (PitchPoint pp in lastNote.PitchBend.Points)
                {
                    var newpp = pp.Clone();
                    newpp.X -= offsetMs;
                    newpp.Y -= (phoneme.Parent.NoteNum - lastNote.NoteNum) * 10;
                    pps.Add(newpp);
                }
                if (lastNote.Vibrato.Depth != 0)
                {
                    lastVibratoStartMs = -DocManager.Inst.Project.TickToMillisecond(lastNote.DurTick) * lastNote.Vibrato.Length / 100;
                    lastVibratoEndMs = 0;
                }
            }

            foreach (PitchPoint pp in phoneme.Parent.PitchBend.Points) pps.Add(pp);
            if (phoneme.Parent.Vibrato.Depth !=0)
            {
                vibratoEndMs = DocManager.Inst.Project.TickToMillisecond(phoneme.Parent.DurTick);
                vibratoStartMs = vibratoEndMs * (1 - phoneme.Parent.Vibrato.Length / 100);
            }

            if (nextNoteInvolved)
            {
                double offsetMs = DocManager.Inst.Project.TickToMillisecond(phoneme.Parent.PosTick - nextNote.PosTick);
                foreach (PitchPoint pp in nextNote.PitchBend.Points)
                {
                    var newpp = pp.Clone();
                    newpp.X -= offsetMs;
                    newpp.Y -= (phoneme.Parent.NoteNum - nextNote.NoteNum) * 10;
                    pps.Add(newpp);
                }
            }

            double startMs = DocManager.Inst.Project.TickToMillisecond(phoneme.PosTick) - phoneme.Oto.Preutter;
            double endMs = DocManager.Inst.Project.TickToMillisecond(phoneme.DurTick) -
                (nextNote != null && nextNote.Phonemes[0].Overlapped ? nextNote.Phonemes[0].Preutter - nextNote.Phonemes[0].Overlap : 0);
            if (pps.Count > 0)
            {
                if (pps.First().X > startMs) pps.Insert(0, new PitchPoint(startMs, pps.First().Y));
                if (pps.Last().X < endMs) pps.Add(new PitchPoint(endMs, pps.Last().Y));
            }
            else
            {
                throw new Exception("Zero pitch points.");
            }

            // Interpolation
            const int intervalTick = 5;
            double intervalMs = DocManager.Inst.Project.TickToMillisecond(intervalTick);
            double currMs = startMs;
            int i = 0;

            while (currMs < endMs)
            {
                while (pps[i + 1].X < currMs) i++;
                double pit = MusicMath.InterpolateShape(pps[i].X, pps[i + 1].X, pps[i].Y, pps[i + 1].Y, currMs, pps[i].Shape);
                pit *= 10;

                // Apply vibratos
                if (currMs < lastVibratoEndMs && currMs >= lastVibratoStartMs)
                    pit += InterpolateVibrato(lastNote.Vibrato, currMs - lastVibratoStartMs);

                if (currMs < vibratoEndMs && currMs >= vibratoStartMs)
                    pit += InterpolateVibrato(phoneme.Parent.Vibrato, currMs - vibratoStartMs);

                pitches.Add((int)pit);
                currMs += intervalMs;
            }

            return pitches;
        }

        private double InterpolateVibrato(VibratoExpression vibrato, double posMs)
        {
            double lengthMs = vibrato.Length / 100 * DocManager.Inst.Project.TickToMillisecond(vibrato.Parent.DurTick);
            double inMs = lengthMs * vibrato.In / 100;
            double outMs = lengthMs * vibrato.Out / 100;

            double value = -Math.Sin(2 * Math.PI * (posMs / vibrato.Period + vibrato.Shift / 100)) *vibrato.Depth;

            if (posMs < inMs) value *= posMs / inMs;
            else if (posMs > lengthMs - outMs) value *= (lengthMs - posMs) / outMs;

            return value;
        }
<<<<<<< HEAD
=======
        
>>>>>>> 5bfd2d6e
    }
}<|MERGE_RESOLUTION|>--- conflicted
+++ resolved
@@ -58,11 +58,8 @@
             System.Diagnostics.Debug.WriteLine("Resampling start");
             lock (part)
             {
-<<<<<<< HEAD
                 string cacheDir = PathManager.Inst.GetCachePath(project.FilePath);
                 string[] cacheFiles = Directory.EnumerateFiles(cacheDir).ToArray();
-=======
->>>>>>> 5bfd2d6e
                 int count = 0, i = 0;
                 foreach (UNote note in part.Notes) foreach (UPhoneme phoneme in note.Phonemes) count++;
 
@@ -75,27 +72,19 @@
 
                         if (sound == null)
                         {
-<<<<<<< HEAD
                             string cachefile = Path.Combine(cacheDir, string.Format("{0:x}.wav", item.HashParameters()));
                             if (!cacheFiles.Contains(cachefile))
                             {
-                                System.Diagnostics.Debug.WriteLine("Sound {0:x} not found in cache, resampling {1}", item.HashParameters(), item.GetResamplerExeArgs());
-                                ProcessStartInfo pinfo = new ProcessStartInfo(
-                                    PathManager.Inst.GetTool1Path(),
-                                    string.Format("{0} {1} {2}", item.RawFile, cachefile, item.GetResamplerExeArgs()));
-                                pinfo.CreateNoWindow = true;
-                                pinfo.UseShellExecute = false;
-                                var p = Process.Start(pinfo);
-                                p.WaitForExit();
+                                System.Diagnostics.Debug.WriteLine("Sound {0:x} resampling {1}", item.HashParameters(), item.GetResamplerExeArgs());
+                                DriverModels.EngineInput engineArgs = DriverModels.CreateInputModel(item, 0);
+                                System.IO.Stream output = engine.DoResampler(engineArgs);
+                                sound = new CachedSound(output);
                             }
-                            else System.Diagnostics.Debug.WriteLine("Sound {0:x} found on disk {1}", item.HashParameters(), item.GetResamplerExeArgs());
-                            sound = new CachedSound(cachefile);
-=======
-                            System.Diagnostics.Debug.WriteLine("Sound {0:x} resampling {1}", item.HashParameters(), item.GetResamplerExeArgs());
-                            DriverModels.EngineInput engineArgs=DriverModels.CreateInputModel(item,0);
-                            System.IO.Stream output=engine.DoResampler(engineArgs);
-                            sound = new CachedSound(output);
->>>>>>> 5bfd2d6e
+                            else
+                            {
+                                System.Diagnostics.Debug.WriteLine("Sound {0:x} found on disk {1}", item.HashParameters(), item.GetResamplerExeArgs());
+                                sound = new CachedSound(cachefile);
+                            }
                             RenderCache.Inst.Put(item.HashParameters(), sound);
                         }
                         else System.Diagnostics.Debug.WriteLine("Sound {0} found in cache {1}", item.HashParameters(), item.GetResamplerExeArgs());
@@ -147,14 +136,6 @@
             return item;
         }
 
-<<<<<<< HEAD
-        private string BuildPitchArgs(UPhoneme phoneme, UVoicePart part, UProject project)
-        {
-            return string.Format("!{0} {1}", project.BPM, OpenUtau.Core.Util.Base64.Base64EncodeInt12(BuildPitchData(phoneme, part, project).ToArray()));
-        }
-
-=======
->>>>>>> 5bfd2d6e
         private List<int> BuildPitchData(UPhoneme phoneme, UVoicePart part, UProject project)
         {
             List<int> pitches = new List<int>();
@@ -259,9 +240,5 @@
 
             return value;
         }
-<<<<<<< HEAD
-=======
-        
->>>>>>> 5bfd2d6e
     }
 }
--- conflicted
+++ resolved
@@ -44,11 +44,7 @@
             // fresamp.exe <infile> <outfile> <tone> <velocity> <flags> <offset> <length_req>
             // <fixed_length> <endblank> <volume> <modulation> <pitch>
             return string.Format(
-<<<<<<< HEAD
-                "{0} {1:D} {2} {3} {4:D} {5} {6} {7:D} {8:D} {9}",
-=======
-                "{0} {1:D} {2} {3:D} {4:D} {5:D} {6:D} {7:D} {8:D} {9} {10}",
->>>>>>> 5bfd2d6e
+                "{0} {1:D} {2} {3} {4:D} {5} {6} {7:D} {8:D} {9} {10}",
                 MusicMath.GetNoteString(NoteNum),
                 Velocity,
                 StrFlags,

--- conflicted
+++ resolved
@@ -1,10 +1,5 @@
 ﻿using System;
 using System.Collections.Generic;
-<<<<<<< HEAD
-using System.ComponentModel;
-using System.Diagnostics;
-=======
->>>>>>> a227d56f
 using Avalonia;
 using Avalonia.Controls;
 using Avalonia.Input;
@@ -165,10 +160,10 @@
 
         void TrackSettingsButtonClicked(object sender, RoutedEventArgs args) {
             if (track?.Singer != null && track.Singer.Found) {
-                if (VisualRoot is Window window) {
-                    var dialog = new Views.TrackSettingsDialog(track);
-                    dialog.ShowDialog(window);
-                }
+                var dialog = new Views.TrackSettingsDialog(track);
+                var window = (Application.Current?.ApplicationLifetime
+                    as IClassicDesktopStyleApplicationLifetime)?.MainWindow;
+                dialog.ShowDialog(window);
             }
         }
 

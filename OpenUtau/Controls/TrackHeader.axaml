--- conflicted
+++ resolved
@@ -103,33 +103,18 @@
           </Path.RenderTransform>
         </Path>
       </Button>
-<<<<<<< HEAD
       <Grid Grid.Row="4" Grid.Column="2" Grid.ColumnSpan="2" Height="20">
-        <Slider Margin="1,0,0,0" Width="102" HorizontalAlignment="Left" Classes="fader" Minimum="-24" Maximum="12" Value="{Binding Volume}" 
+        <Slider Name="VolumeSlider" Margin="1,0,0,0" Width="102" HorizontalAlignment="Left" Classes="fader" Minimum="-24" Maximum="12" Value="{Binding Volume}" 
                 Foreground="{DynamicResource AccentBrush1}" PointerPressed="VolumeFaderPointerPressed"
                 ContextRequested="VolumeFaderContextRequested"/>
-        <TextBlock Margin="106,3,0,0" Width="36" HorizontalAlignment="Left" FontSize="9" FontFamily="monospace" >
-=======
-      <Grid Grid.Row="3" Grid.Column="2" Grid.ColumnSpan="2">
-        <Slider Name="VolumeSlider" Classes="fader" Minimum="-24" Maximum="24" Value="{Binding Volume}" Margin="1,0,36,0"
-                Foreground="{DynamicResource AccentBrush1}" PointerPressed="VolumeFaderPointerPressed"
-                ContextRequested="VolumeFaderContextRequested"/>
-        <TextBlock Name="VolumeTextBlock" FontSize="11" FontFamily="monospace" HorizontalAlignment="Right" Margin="0,0,5,0" DoubleTapped="TextBlockClicked">
->>>>>>> 961375fc
+        <TextBlock Name="VolumeTextBlock" Margin="106,3,0,0" Width="36" HorizontalAlignment="Left" FontSize="9" FontFamily="monospace" DoubleTapped="TextBlockClicked" >
           <TextBlock.Text>
             <MultiBinding StringFormat="{}{0:+#00.0;-#00.0}">
               <Binding Path="Volume"/>
             </MultiBinding>
           </TextBlock.Text>
         </TextBlock>
-<<<<<<< HEAD
-        <Slider Margin="134,0,0,0" Width="36" HorizontalAlignment="Left"
-                Classes="fader" Minimum="-100" Maximum="100" Value="{Binding Pan}"
-                Foreground="{DynamicResource AccentBrush1}" PointerPressed="PanFaderPointerPressed"
-                ContextRequested="PanFaderContextRequested"/>
-        <TextBlock Margin="0,3,4,0" HorizontalAlignment="Right" FontSize="9" FontFamily="monospace" IsHitTestVisible="False">
-=======
-        <TextBox Name="VolumeTextBox" FontSize="11" FontFamily="monospace" HorizontalAlignment="Right" Margin="0,0,5,0" KeyDown="TextBoxEnter" PointerLeave="TextBoxLeave" IsVisible="False">
+        <TextBox Name="VolumeTextBox" FontSize="9" FontFamily="monospace" HorizontalAlignment="Right" Margin="0,0,5,0" KeyDown="TextBoxEnter" PointerLeave="TextBoxLeave" IsVisible="False">
           <TextBox.Text>
             <MultiBinding StringFormat="{}{0:+#00.0;-#00.0}">
               <Binding Path="Volume"/>
@@ -138,18 +123,18 @@
         </TextBox>
       </Grid>
       <Grid Grid.Row="4" Grid.Column="2" Grid.ColumnSpan="2">
-        <Slider Name="PanSlider" Classes="fader" Minimum="-100" Maximum="100" Value="{Binding Pan}" Margin="1,0,36,0"
+        <Slider Name="PanSlider" Margin="134,0,0,0" Width="36" HorizontalAlignment="Left"
+                Classes="fader" Minimum="-100" Maximum="100" Value="{Binding Pan}"
                 Foreground="{DynamicResource AccentBrush1}" PointerPressed="PanFaderPointerPressed"
                 ContextRequested="PanFaderContextRequested"/>
-        <TextBlock Name="PanTextBlock" FontSize="11" FontFamily="monospace" HorizontalAlignment="Right" Margin="0,0,5,0" DoubleTapped="TextBlockClicked">
->>>>>>> 961375fc
+        <TextBlock Name="PanTextBlock" Margin="0,3,4,0" HorizontalAlignment="Right" FontSize="9" FontFamily="monospace" IsHitTestVisible="False" DoubleTapped="TextBlockClicked">
           <TextBlock.Text>
             <MultiBinding StringFormat="{}{0:00R;00L;C}">
               <Binding Path="Pan"/>
             </MultiBinding>
           </TextBlock.Text>
         </TextBlock>
-        <TextBox Name="PanTextBox" FontSize="11" FontFamily="monospace" HorizontalAlignment="Right" Margin="0,0,5,0" KeyDown="TextBoxEnter" PointerLeave="TextBoxLeave" IsVisible="False">
+        <TextBox Name="PanTextBox" FontSize="9" FontFamily="monospace" HorizontalAlignment="Right" Margin="0,0,5,0" KeyDown="TextBoxEnter" PointerLeave="TextBoxLeave" IsVisible="False">
           <TextBox.Text>
             <MultiBinding StringFormat="{}{0:00R;00L;C}">
               <Binding Path="Pan"/>

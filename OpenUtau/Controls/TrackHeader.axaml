<UserControl xmlns="https://github.com/avaloniaui"
             xmlns:x="http://schemas.microsoft.com/winfx/2006/xaml"
             xmlns:d="http://schemas.microsoft.com/expression/blend/2008"
             xmlns:mc="http://schemas.openxmlformats.org/markup-compatibility/2006"
             xmlns:vm="using:OpenUtau.App.ViewModels"
             mc:Ignorable="d" d:DesignWidth="300" d:DesignHeight="104"
             x:Class="OpenUtau.App.Controls.TrackHeader" Width="300" TrackNo="{Binding TrackNo}">
  <Design.DataContext>
    <vm:TrackHeaderViewModel/>
  </Design.DataContext>
  <UserControl.Styles>
    <Style Selector="ToggleButton">
      <Setter Property="Background" Value="Transparent"/>
    </Style>
  </UserControl.Styles>
  <Border Margin="1,1,1,1" BorderThickness="1" BorderBrush="{DynamicResource NeutralAccentBrushSemi}" CornerRadius="2">
    <Grid Background="Transparent" RowDefinitions="20,20,20,20,20,*" ColumnDefinitions="Auto,1,*,20" VerticalAlignment="Top" ClipToBounds="True">
      <Grid Grid.Row="0" Grid.RowSpan="6" Grid.Column="0" VerticalAlignment="Top">
        <Border BorderThickness="0,0,1,1" Height="101" Width="101" VerticalAlignment="Top" CornerRadius="0,0,2,0"
                BorderBrush="{DynamicResource NeutralAccentBrushSemi}" ClipToBounds="True">
          <Image Source="{Binding Avatar}" Stretch="UniformToFill" VerticalAlignment="Top" ToolTip.Tip="{Binding Singer}"/>
        </Border>
        <Border Background="{DynamicResource NeutralAccentBrushSemi}" Height="16" Width="22" CornerRadius="1,0,2,0"
                HorizontalAlignment="Left" VerticalAlignment="Top">
          <TextBlock TextAlignment="Center" FontWeight="Bold"
                     Text="{Binding TrackNo}" Foreground="White" VerticalAlignment="Center"/>
        </Border>
      </Grid>
      <Button Classes="clear" Grid.Row="0" Grid.Column="2" Grid.ColumnSpan="2" Margin="1" Padding="2,1,0,0" Height="18"
              HorizontalAlignment="Stretch" HorizontalContentAlignment="Left" Focusable="False"
              Content="{Binding TrackName}" Click="TrackNameButtonClicked"/>
      <Button Classes="clear" Grid.Row="1" Grid.Column="2" Margin="1" Padding="2,1,0,0" Height="18"
              HorizontalAlignment="Stretch" HorizontalContentAlignment="Left" Focusable="False"
              Content="{Binding Singer, TargetNullValue={StaticResource tracks.selectsinger}}" Click="SingerButtonClicked" ContextRequested="SingerButtonContextRequested"
              ToolTip.Tip="{Binding Singer}">
        <Button.ContextMenu>
          <ContextMenu Classes="context" Name="SingersMenu" PlacementMode="Bottom" HorizontalOffset="-3" ItemsSource="{Binding SingerMenuItems}">
            <ContextMenu.Styles>
              <Style Selector="MenuItem">
                <Setter Property="Header" Value="{Binding Header}"/>
                <Setter Property="Command" Value="{Binding Command}"/>
                <Setter Property="CommandParameter" Value="{Binding CommandParameter}"/>
                <Setter Property="ItemsSource" Value="{Binding Items}"/>
              </Style>
            </ContextMenu.Styles>
          </ContextMenu>
        </Button.ContextMenu>
      </Button>
      <Button Classes="clear" Grid.Row="2" Grid.Column="2" Margin="1" Padding="2,1,0,0" Height="18"
              HorizontalAlignment="Stretch" HorizontalContentAlignment="Left" Focusable="False"
              Content="{Binding PhonemizerTag}" Click="PhonemizerButtonClicked" ContextRequested="PhonemizerButtonContextRequested"
              ToolTip.Tip="{Binding Phonemizer}">
        <Button.ContextMenu>
          <ContextMenu Classes="context" Name="PhonemizersMenu" PlacementMode="Bottom" HorizontalOffset="-3" ItemsSource="{Binding PhonemizerMenuItems}">
            <ContextMenu.Styles>
              <Style Selector="MenuItem">
                <Setter Property="Header" Value="{Binding Header}"/>
                <Setter Property="Command" Value="{Binding Command}"/>
                <Setter Property="CommandParameter" Value="{Binding CommandParameter}"/>
                <Setter Property="ItemsSource" Value="{Binding Items}"/>
              </Style>
            </ContextMenu.Styles>
          </ContextMenu>
        </Button.ContextMenu>
      </Button>
      <Button Classes="clear" Grid.Row="3" Grid.Column="2" Margin="1" Padding="2,1,0,0" Height="18"
              HorizontalAlignment="Stretch" HorizontalContentAlignment="Left" Focusable="False"
              Content="{Binding Renderer}" Click="RendererButtonClicked" ContextRequested="RendererButtonContextRequested"
              ToolTip.Tip="{DynamicResource tracks.selectrenderer}">
        <Button.ContextMenu>
          <ContextMenu Classes="context" Name="RenderersMenu" PlacementMode="Bottom" HorizontalOffset="-3" ItemsSource="{Binding RenderersMenuItems}">
            <ContextMenu.Styles>
              <Style Selector="MenuItem">
                <Setter Property="Header" Value="{Binding Header}"/>
                <Setter Property="Command" Value="{Binding Command}"/>
                <Setter Property="CommandParameter" Value="{Binding CommandParameter}"/>
                <Setter Property="ItemsSource" Value="{Binding Items}"/>
              </Style>
            </ContextMenu.Styles>
          </ContextMenu>
        </Button.ContextMenu>
      </Button>
      <ToggleButton Grid.Row="1" Grid.Column="3" Margin="1" Padding="0" Height="18"
                    HorizontalAlignment="Stretch"
                    IsChecked="{Binding Mute}">
        <TextBlock Text="M" TextAlignment="Center"/>
      </ToggleButton>
      <ToggleButton Grid.Row="2" Grid.Column="3" Margin="1" Padding="0" Height="18"
                    HorizontalAlignment="Stretch"
                    IsChecked="{Binding Solo, Mode=OneWay}" Command="{Binding ToggleSolo}">
        <TextBlock Text="S" TextAlignment="Center"/>
      </ToggleButton>
      <Button Grid.Row="3" Grid.Column="3" Margin="1" Padding="0" Height="18" Background="Transparent"
                    HorizontalAlignment="Stretch" Click="TrackSettingsButtonClicked">
        <Path Classes="clear" Width="24" Height="24"
              Data="M12,15.5A3.5,3.5 0 0,1 8.5,12A3.5,3.5 0 0,1 12,8.5A3.5,3.5 0 0,1 15.5,12A3.5,3.5 0 0,1 12,15.5M19.43,12.97C19.47,12.65 19.5,12.33 19.5,12C19.5,11.67 19.47,11.34 19.43,11L21.54,9.37C21.73,9.22 21.78,8.95 21.66,8.73L19.66,5.27C19.54,5.05 19.27,4.96 19.05,5.05L16.56,6.05C16.04,5.66 15.5,5.32 14.87,5.07L14.5,2.42C14.46,2.18 14.25,2 14,2H10C9.75,2 9.54,2.18 9.5,2.42L9.13,5.07C8.5,5.32 7.96,5.66 7.44,6.05L4.95,5.05C4.73,4.96 4.46,5.05 4.34,5.27L2.34,8.73C2.21,8.95 2.27,9.22 2.46,9.37L4.57,11C4.53,11.34 4.5,11.67 4.5,12C4.5,12.33 4.53,12.65 4.57,12.97L2.46,14.63C2.27,14.78 2.21,15.05 2.34,15.27L4.34,18.73C4.46,18.95 4.73,19.03 4.95,18.95L7.44,17.94C7.96,18.34 8.5,18.68 9.13,18.93L9.5,21.58C9.54,21.82 9.75,22 10,22H14C14.25,22 14.46,21.82 14.5,21.58L14.87,18.93C15.5,18.67 16.04,18.34 16.56,17.94L19.05,18.95C19.27,19.03 19.54,18.95 19.66,18.73L21.66,15.27C21.78,15.05 21.73,14.78 21.54,14.63L19.43,12.97Z"
              Fill="{StaticResource NeutralAccentBrush}">
          <Path.RenderTransform>
            <TransformGroup>
              <ScaleTransform ScaleX=".67" ScaleY=".67"/>
              <TranslateTransform X="0" Y="0"/>
            </TransformGroup>
          </Path.RenderTransform>
        </Path>
      </Button>
      <Grid Grid.Row="4" Grid.Column="2" Grid.ColumnSpan="2" Height="20">
<<<<<<< HEAD
        <Slider Name="VolumeSlider" Margin="1,0,0,0" Width="102" HorizontalAlignment="Left" Classes="fader" Minimum="-24" Maximum="12" Value="{Binding Volume}" 
                Foreground="{DynamicResource AccentBrush1}" PointerPressed="VolumeFaderPointerPressed"
=======
        <Slider Margin="1,0,0,0" Width="102" HorizontalAlignment="Left" Classes="fader" Minimum="-24" Maximum="12" Value="{Binding Volume}" 
                PointerPressed="VolumeFaderPointerPressed"
>>>>>>> a227d56f
                ContextRequested="VolumeFaderContextRequested"/>
        <TextBlock Name="VolumeTextBlock" Margin="106,3,0,0" Width="36" HorizontalAlignment="Left" FontSize="9" FontFamily="monospace" DoubleTapped="TextBlockClicked" >
          <TextBlock.Text>
            <MultiBinding StringFormat="{}{0:+#00.0;-#00.0}">
              <Binding Path="Volume"/>
            </MultiBinding>
          </TextBlock.Text>
        </TextBlock>
        <TextBox Name="VolumeTextBox" FontSize="9" FontFamily="monospace" HorizontalAlignment="Right" Margin="0,0,5,0" KeyDown="TextBoxEnter" PointerLeave="TextBoxLeave" IsVisible="False">
          <TextBox.Text>
            <MultiBinding StringFormat="{}{0:+#00.0;-#00.0}">
              <Binding Path="Volume"/>
            </MultiBinding>
          </TextBox.Text>
        </TextBox>
      </Grid>
      <Grid Grid.Row="4" Grid.Column="2" Grid.ColumnSpan="2">
        <Slider Name="PanSlider" Margin="134,0,0,0" Width="36" HorizontalAlignment="Left"
                Classes="fader" Minimum="-100" Maximum="100" Value="{Binding Pan}"
                PointerPressed="PanFaderPointerPressed"
                ContextRequested="PanFaderContextRequested"/>
        <TextBlock Name="PanTextBlock" Margin="0,3,4,0" HorizontalAlignment="Right" FontSize="9" FontFamily="monospace" IsHitTestVisible="False" DoubleTapped="TextBlockClicked">
          <TextBlock.Text>
            <MultiBinding StringFormat="{}{0:00R;00L;C}">
              <Binding Path="Pan"/>
            </MultiBinding>
          </TextBlock.Text>
        </TextBlock>
        <TextBox Name="PanTextBox" FontSize="9" FontFamily="monospace" HorizontalAlignment="Right" Margin="0,0,5,0" KeyDown="TextBoxEnter" PointerLeave="TextBoxLeave" IsVisible="False">
          <TextBox.Text>
            <MultiBinding StringFormat="{}{0:00R;00L;C}">
              <Binding Path="Pan"/>
            </MultiBinding>
          </TextBox.Text>
        </TextBox>
      </Grid>
      <Grid.ContextMenu>
        <ContextMenu>
          <MenuItem Classes="context" Header="{StaticResource tracks.remove}" Command="{Binding Remove}"/>
          <MenuItem Classes="context" Header="{StaticResource tracks.moveup}" Command="{Binding MoveUp}"/>
          <MenuItem Classes="context" Header="{StaticResource tracks.movedown}" Command="{Binding MoveDown}"/>
          <MenuItem Classes="context" Header="{StaticResource tracks.rename}" Command="{Binding Rename}"/>
          <MenuItem Classes="context" Header="{StaticResource tracks.duplicate}" Command="{Binding Duplicate}"/>
          <MenuItem Classes="context" Header="{StaticResource tracks.duplicatesettings}" Command="{Binding DuplicateSettings}"/>
        </ContextMenu>
      </Grid.ContextMenu>
    </Grid>
  </Border>
</UserControl><|MERGE_RESOLUTION|>--- conflicted
+++ resolved
@@ -104,13 +104,8 @@
         </Path>
       </Button>
       <Grid Grid.Row="4" Grid.Column="2" Grid.ColumnSpan="2" Height="20">
-<<<<<<< HEAD
         <Slider Name="VolumeSlider" Margin="1,0,0,0" Width="102" HorizontalAlignment="Left" Classes="fader" Minimum="-24" Maximum="12" Value="{Binding Volume}" 
                 Foreground="{DynamicResource AccentBrush1}" PointerPressed="VolumeFaderPointerPressed"
-=======
-        <Slider Margin="1,0,0,0" Width="102" HorizontalAlignment="Left" Classes="fader" Minimum="-24" Maximum="12" Value="{Binding Volume}" 
-                PointerPressed="VolumeFaderPointerPressed"
->>>>>>> a227d56f
                 ContextRequested="VolumeFaderContextRequested"/>
         <TextBlock Name="VolumeTextBlock" Margin="106,3,0,0" Width="36" HorizontalAlignment="Left" FontSize="9" FontFamily="monospace" DoubleTapped="TextBlockClicked" >
           <TextBlock.Text>

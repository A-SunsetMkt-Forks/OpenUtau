<UserControl xmlns="https://github.com/avaloniaui"
             xmlns:x="http://schemas.microsoft.com/winfx/2006/xaml"
             xmlns:d="http://schemas.microsoft.com/expression/blend/2008"
             xmlns:mc="http://schemas.openxmlformats.org/markup-compatibility/2006"
             xmlns:vm="using:OpenUtau.App.ViewModels"
             mc:Ignorable="d" d:DesignWidth="300" d:DesignHeight="104"
             x:Class="OpenUtau.App.Controls.TrackHeader" Width="300" TrackNo="{Binding TrackNo}">
  <Design.DataContext>
    <vm:TrackHeaderViewModel/>
  </Design.DataContext>
  <UserControl.Styles>
    <Style Selector="ToggleButton">
      <Setter Property="Background" Value="Transparent"/>
    </Style>
    <Style Selector="Slider.fader">
      <Setter Property="Foreground" Value="{Binding TrackColor.AccentColor}"/>
      
      <Style Selector="^:pointerover">
        <!--<Style Selector="^ /template/ Thumb">
          <Setter Property="Background" Value="{Binding TrackColor.AccentColorLight}" />
        </Style>-->
        <Style Selector="^ /template/ RepeatButton#PART_DecreaseButton">
          <Setter Property="Background" Value="{Binding TrackColor.AccentColorLight}" />
        </Style>
      </Style>
      <Style Selector="^:pressed">
        <!--<Style Selector="^ /template/ Thumb">
          <Setter Property="Background" Value="{Binding TrackColor.AccentColorDark}" />
        </Style>-->
        <Style Selector="^ /template/ RepeatButton#PART_DecreaseButton">
          <Setter Property="Background" Value="{Binding TrackColor.AccentColorDark}" />
        </Style>
      </Style>
    </Style>
  </UserControl.Styles>
  <Border Margin="1,1,1,1" BorderThickness="1" BorderBrush="{DynamicResource NeutralAccentBrushSemi}" CornerRadius="2">
    <Grid Background="Transparent" RowDefinitions="20,20,20,20,20,*" ColumnDefinitions="7,Auto,1,*,20" VerticalAlignment="Top" ClipToBounds="True">
      <Border Background="{Binding TrackAccentColor}" Grid.RowSpan="6" CornerRadius="2,0,0,2" />
      <Grid Grid.Row="0" Grid.RowSpan="6" Grid.Column="1" VerticalAlignment="Top">
        <Border BorderThickness="0,0,1,1" Height="101" Width="101" VerticalAlignment="Top" CornerRadius="0,0,2,0"
                BorderBrush="{DynamicResource NeutralAccentBrushSemi}" ClipToBounds="True">
          <Image Source="{Binding Avatar}" Stretch="UniformToFill" VerticalAlignment="Top" ToolTip.Tip="{Binding Singer}"/>
        </Border>
        <Border Background="{DynamicResource NeutralAccentBrushSemi}" Height="16" Width="22" CornerRadius="1,0,2,0"
                HorizontalAlignment="Left" VerticalAlignment="Top">
          <TextBlock TextAlignment="Center" FontWeight="Bold"
                     Text="{Binding TrackNo}" Foreground="White" VerticalAlignment="Center"/>
        </Border>
      </Grid>
      <Button Classes="clear" Grid.Row="0" Grid.Column="3" Grid.ColumnSpan="2" Margin="1" Padding="2,1,0,0" Height="18"
              HorizontalAlignment="Stretch" HorizontalContentAlignment="Left" Focusable="False"
              Content="{Binding TrackName}" Click="TrackNameButtonClicked"/>
      <Button Classes="clear" Grid.Row="1" Grid.Column="3" Margin="1" Padding="2,1,0,0" Height="18"
              HorizontalAlignment="Stretch" HorizontalContentAlignment="Left" Focusable="False"
              Content="{Binding Singer, TargetNullValue={StaticResource tracks.selectsinger}}" Click="SingerButtonClicked" ContextRequested="SingerButtonContextRequested"
              ToolTip.Tip="{Binding Singer}">
        <Button.ContextMenu>
          <ContextMenu Classes="context" Name="SingersMenu" PlacementMode="Bottom" HorizontalOffset="-3" ItemsSource="{Binding SingerMenuItems}">
            <ContextMenu.Styles>
              <Style Selector="MenuItem">
                <Setter Property="Header" Value="{Binding Header}"/>
                <Setter Property="Command" Value="{Binding Command}"/>
                <Setter Property="CommandParameter" Value="{Binding CommandParameter}"/>
                <Setter Property="ItemsSource" Value="{Binding Items}"/>
              </Style>
            </ContextMenu.Styles>
          </ContextMenu>
        </Button.ContextMenu>
      </Button>
      <Button Classes="clear" Grid.Row="2" Grid.Column="3" Margin="1" Padding="2,1,0,0" Height="18"
              HorizontalAlignment="Stretch" HorizontalContentAlignment="Left" Focusable="False"
              Content="{Binding PhonemizerTag}" Click="PhonemizerButtonClicked" ContextRequested="PhonemizerButtonContextRequested"
              ToolTip.Tip="{Binding Phonemizer}">
        <Button.ContextMenu>
          <ContextMenu Classes="context" Name="PhonemizersMenu" PlacementMode="Bottom" HorizontalOffset="-3" ItemsSource="{Binding PhonemizerMenuItems}">
            <ContextMenu.Styles>
              <Style Selector="MenuItem">
                <Setter Property="Header" Value="{Binding Header}"/>
                <Setter Property="Command" Value="{Binding Command}"/>
                <Setter Property="CommandParameter" Value="{Binding CommandParameter}"/>
                <Setter Property="ItemsSource" Value="{Binding Items}"/>
              </Style>
            </ContextMenu.Styles>
          </ContextMenu>
        </Button.ContextMenu>
      </Button>
      <Button Classes="clear" Grid.Row="3" Grid.Column="3" Margin="1" Padding="2,1,0,0" Height="18"
              HorizontalAlignment="Stretch" HorizontalContentAlignment="Left" Focusable="False"
              Content="{Binding Renderer}" Click="RendererButtonClicked" ContextRequested="RendererButtonContextRequested"
              ToolTip.Tip="{DynamicResource tracks.selectrenderer}">
        <Button.ContextMenu>
          <ContextMenu Classes="context" Name="RenderersMenu" PlacementMode="Bottom" HorizontalOffset="-3" ItemsSource="{Binding RenderersMenuItems}">
            <ContextMenu.Styles>
              <Style Selector="MenuItem">
                <Setter Property="Header" Value="{Binding Header}"/>
                <Setter Property="Command" Value="{Binding Command}"/>
                <Setter Property="CommandParameter" Value="{Binding CommandParameter}"/>
                <Setter Property="ItemsSource" Value="{Binding Items}"/>
              </Style>
            </ContextMenu.Styles>
          </ContextMenu>
        </Button.ContextMenu>
      </Button>
      <ToggleButton Grid.Row="1" Grid.Column="4" Margin="1" Padding="0" Height="18"
                    HorizontalAlignment="Stretch"
                    IsChecked="{Binding Mute, Mode=OneWay}" Command="{Binding ToggleMute}">
        <TextBlock Text="M" TextAlignment="Center"/>
        <ToggleButton.ContextMenu>
          <ContextMenu>
            <MenuItem Classes="context" Header="{StaticResource tracks.mute}" Command="{Binding ToggleMute}"/>
            <MenuItem Classes="context" Header="{StaticResource tracks.mute.only}" Command="{Binding MuteOnly}"/>
            <MenuItem Classes="context" Header="{StaticResource tracks.mute.allothers}" Command="{Binding MuteAllOthers}"/>
            <MenuItem Classes="context" Header="{StaticResource tracks.mute.unmuteall}" Command="{Binding UnmuteAll}"/>
          </ContextMenu>
        </ToggleButton.ContextMenu>
      </ToggleButton>
      <ToggleButton Grid.Row="2" Grid.Column="4" Margin="1" Padding="0" Height="18"
                    HorizontalAlignment="Stretch"
                    IsChecked="{Binding Solo, Mode=OneWay}" Command="{Binding ToggleSolo}">
        <TextBlock Text="S" TextAlignment="Center"/>
        <ToggleButton.ContextMenu>
          <ContextMenu>
            <MenuItem Classes="context" Header="{StaticResource tracks.solo.only}" Command="{Binding ToggleSolo}"/>
            <MenuItem Classes="context" Header="{StaticResource tracks.solo.add}" Command="{Binding SoloAdditionally}"/>
            <MenuItem Classes="context" Header="{StaticResource tracks.solo.unsoloall}" Command="{Binding UnsoloAll}"/>
          </ContextMenu>
        </ToggleButton.ContextMenu>
      </ToggleButton>
      <Button Grid.Row="3" Grid.Column="4" Margin="1" Padding="0" Height="18" Background="Transparent"
                    HorizontalAlignment="Stretch" Click="TrackSettingsButtonClicked">
        <Path Classes="clear" Width="24" Height="24"
              Data="M12,15.5A3.5,3.5 0 0,1 8.5,12A3.5,3.5 0 0,1 12,8.5A3.5,3.5 0 0,1 15.5,12A3.5,3.5 0 0,1 12,15.5M19.43,12.97C19.47,12.65 19.5,12.33 19.5,12C19.5,11.67 19.47,11.34 19.43,11L21.54,9.37C21.73,9.22 21.78,8.95 21.66,8.73L19.66,5.27C19.54,5.05 19.27,4.96 19.05,5.05L16.56,6.05C16.04,5.66 15.5,5.32 14.87,5.07L14.5,2.42C14.46,2.18 14.25,2 14,2H10C9.75,2 9.54,2.18 9.5,2.42L9.13,5.07C8.5,5.32 7.96,5.66 7.44,6.05L4.95,5.05C4.73,4.96 4.46,5.05 4.34,5.27L2.34,8.73C2.21,8.95 2.27,9.22 2.46,9.37L4.57,11C4.53,11.34 4.5,11.67 4.5,12C4.5,12.33 4.53,12.65 4.57,12.97L2.46,14.63C2.27,14.78 2.21,15.05 2.34,15.27L4.34,18.73C4.46,18.95 4.73,19.03 4.95,18.95L7.44,17.94C7.96,18.34 8.5,18.68 9.13,18.93L9.5,21.58C9.54,21.82 9.75,22 10,22H14C14.25,22 14.46,21.82 14.5,21.58L14.87,18.93C15.5,18.67 16.04,18.34 16.56,17.94L19.05,18.95C19.27,19.03 19.54,18.95 19.66,18.73L21.66,15.27C21.78,15.05 21.73,14.78 21.54,14.63L19.43,12.97Z"
              Fill="{StaticResource NeutralAccentBrush}">
          <Path.RenderTransform>
            <TransformGroup>
              <ScaleTransform ScaleX=".67" ScaleY=".67"/>
              <TranslateTransform X="0" Y="0"/>
            </TransformGroup>
          </Path.RenderTransform>
        </Path>
      </Button>
<<<<<<< HEAD
      <Grid Grid.Row="4" Grid.Column="2" Grid.ColumnSpan="2" ColumnDefinitions="70,40,45,35" Height="24" IsEnabled="{Binding !Muted}">
        <Slider Margin="0,0,0,0" Grid.Column="0" HorizontalAlignment="Stretch" Classes="fader" Minimum="-24" Maximum="12" Value="{Binding Volume}" PointerPressed="VolumeFaderPointerPressed" ContextRequested="VolumeFaderContextRequested"/>
        <Button Classes="clear" Margin="0,0,0,0" Grid.Column="1" HorizontalAlignment="Stretch" FontSize="9" FontFamily="monospace" Click="VolumeButtonClicked">
          <TextBlock TextAlignment="Left">
            <TextBlock.Text>
              <MultiBinding StringFormat="{}{0:+#00.0;-#00.0}">
                <Binding Path="Volume"/>
              </MultiBinding>
            </TextBlock.Text>
          </TextBlock>
        </Button>
        <TextBox Grid.Column="1" Width="10" FontSize="9" FontFamily="monospace" KeyDown="VolumeTextBoxEnter" PointerExited="TextBoxLeave" IsVisible="False">
          <TextBox.Text>
=======
      <Grid Grid.Row="4" Grid.Column="3" Grid.ColumnSpan="2">
        <Slider Margin="1,0,0,0" Width="102" HorizontalAlignment="Left" Classes="fader" Minimum="-24" Maximum="12" Value="{Binding Volume}"
                PointerPressed="VolumeFaderPointerPressed"
                ContextRequested="VolumeFaderContextRequested" IsEnabled="{Binding !Muted}"/>
        <TextBlock Margin="106,3,0,0" Width="36" HorizontalAlignment="Left" FontSize="9" FontFamily="monospace" >
          <TextBlock.Text>
>>>>>>> c2110b04
            <MultiBinding StringFormat="{}{0:+#00.0;-#00.0}">
              <Binding Path="Volume"/>
            </MultiBinding>
          </TextBox.Text>
        </TextBox>
        <Slider Margin="0,0,0,0" Grid.Column="2" HorizontalAlignment="Stretch" Classes="fader" Minimum="-100" Maximum="100" Value="{Binding Pan}" PointerPressed="PanFaderPointerPressed" ContextRequested="PanFaderContextRequested"/>
        <Button Classes="clear" Margin="0,0,0,0" Grid.Column="3" HorizontalAlignment="Stretch" FontSize="9" FontFamily="monospace" Click="PanButtonClicked">
          <TextBlock TextAlignment="Left">
            <TextBlock.Text>
              <MultiBinding StringFormat="{}{0:00R;00L;C}">
                <Binding Path="Pan"/>
              </MultiBinding>
            </TextBlock.Text>
          </TextBlock>
        </Button>
        <TextBox Grid.Column="3" Width="10" FontSize="9" FontFamily="monospace" KeyDown="PanTextBoxEnter" PointerExited="TextBoxLeave" IsVisible="False">
          <TextBox.Text>
            <MultiBinding StringFormat="{}{0:00R;00L;C}">
              <Binding Path="Pan"/>
            </MultiBinding>
          </TextBox.Text>
        </TextBox>
      </Grid>
      <Grid.ContextMenu>
        <ContextMenu>
          <MenuItem Classes="context" Header="{StaticResource tracks.remove}" Command="{Binding Remove}"/>
          <MenuItem Classes="context" Header="{StaticResource tracks.moveup}" Command="{Binding MoveUp}"/>
          <MenuItem Classes="context" Header="{StaticResource tracks.movedown}" Command="{Binding MoveDown}"/>
          <MenuItem Classes="context" Header="{StaticResource tracks.rename}" Command="{Binding Rename}"/>
          <MenuItem Classes="context" Header="{StaticResource tracks.trackcolor}" Command="{Binding SelectTrackColor}"/>
          <MenuItem Classes="context" Header="{StaticResource tracks.duplicate}" Command="{Binding Duplicate}"/>
          <MenuItem Classes="context" Header="{StaticResource tracks.duplicatesettings}" Command="{Binding DuplicateSettings}"/>
        </ContextMenu>
      </Grid.ContextMenu>
    </Grid>
  </Border>
</UserControl><|MERGE_RESOLUTION|>--- conflicted
+++ resolved
@@ -139,7 +139,6 @@
           </Path.RenderTransform>
         </Path>
       </Button>
-<<<<<<< HEAD
       <Grid Grid.Row="4" Grid.Column="2" Grid.ColumnSpan="2" ColumnDefinitions="70,40,45,35" Height="24" IsEnabled="{Binding !Muted}">
         <Slider Margin="0,0,0,0" Grid.Column="0" HorizontalAlignment="Stretch" Classes="fader" Minimum="-24" Maximum="12" Value="{Binding Volume}" PointerPressed="VolumeFaderPointerPressed" ContextRequested="VolumeFaderContextRequested"/>
         <Button Classes="clear" Margin="0,0,0,0" Grid.Column="1" HorizontalAlignment="Stretch" FontSize="9" FontFamily="monospace" Click="VolumeButtonClicked">
@@ -153,14 +152,6 @@
         </Button>
         <TextBox Grid.Column="1" Width="10" FontSize="9" FontFamily="monospace" KeyDown="VolumeTextBoxEnter" PointerExited="TextBoxLeave" IsVisible="False">
           <TextBox.Text>
-=======
-      <Grid Grid.Row="4" Grid.Column="3" Grid.ColumnSpan="2">
-        <Slider Margin="1,0,0,0" Width="102" HorizontalAlignment="Left" Classes="fader" Minimum="-24" Maximum="12" Value="{Binding Volume}"
-                PointerPressed="VolumeFaderPointerPressed"
-                ContextRequested="VolumeFaderContextRequested" IsEnabled="{Binding !Muted}"/>
-        <TextBlock Margin="106,3,0,0" Width="36" HorizontalAlignment="Left" FontSize="9" FontFamily="monospace" >
-          <TextBlock.Text>
->>>>>>> c2110b04
             <MultiBinding StringFormat="{}{0:+#00.0;-#00.0}">
               <Binding Path="Volume"/>
             </MultiBinding>
